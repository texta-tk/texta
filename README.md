# TEXTA Toolkit 2

## Documentation

https://docs.texta.ee

## Wiki

https://git.texta.ee/texta/texta-rest/wikis/home

## Notes

Works with Python 3.6

Creating environment:

`conda env create -f environment.yaml`

Running migrations:

`python3 migrate.py`

Running application:

`python3 manage.py runserver`

`celery -A toolkit.taskman worker -l info`

Import testing data:

`python3 import_test_data.py`

Run all tests:

`python3 manage.py test`

Run tests for specific app:

`python3 manage.py test appname (eg python3 manage.py test toolkit.neurotagger)`

Run performance tests (not run by default as they are slow):

`python3 manage.py test toolkit.performance_tests`

Building Docker:

`docker build -t texta-rest:latest -f docker/Dockerfile .`

Running Docker:

`docker run -p 8000:8000 texta-rest:latest`

Building Docker with GPU support:

`docker build -t texta-rest:gpu-latest -f docker/gpu.Dockerfile .`

Running Docker with GPU support:

`docker run --gpus all -p 8000:8000 texta-rest:gpu-latest`


# Environment variables

## Deploy & Testing variables
* TEXTA_ADMIN_PASSWORD - Password of the admin user created on first run.
* TEXTA_USE_CSRF - Disable CSRF for integration tests.
<<<<<<< HEAD
* TEXTA_CELERY_ALWAYS_EAGER - Whether to use Celerys async features or not, useful for testing purposes locally. By default False.
* TEXTA_SHORT_TASK_WORKERS - Number of threads available for short term tasks (default=3).
* TEXTA_LONG_TASK_WORKERS - Number of threads available for long term tasks (default=5)
=======
* TEXTA_MODELS_DIR - Optional parameter to a directory path into which models are stored in seperate folders according to their type (tagger, embedding etc)
Please make sure that the data and models directory name is also set in the TEXTA_DATA_FOLDER_NAME and TEXTA_MODELS_FOLDER_NAME variables.
* TEXTA_MODELS_FOLDER_NAME - Name of the folder into which models are stored.0
* TEXTA_DATA_FOLDER_NAME - Name of the folder into which miscellaneous data is stored. Includes the folder for storing models.
>>>>>>> b0f4a2a0

## External services
* TEXTA_ES_URL - URL of the Elasticsearch instance including the protocol, host and port (ex. http://localhost:9200).
* TEXTA_MLP_URL - URL of the Texta MLP instance including the protocol, host and port (ex. http://localhost:5000).
* TEXTA_REDIS_URL - URL of the Redis instance including the protocol, host and port (ex. redis://localhost:6379).

## Django specifics
* TEXTA_ES_PREFIX - String used to limit Elasticsearch index access. Only indices matched will be the ones matching "{TEXTA_ES_PREFIX}*".
* TEXTA_CORS_ORIGIN_WHITELIST - Comma separated string of urls (**NO WHITESPACE**) for the CORS whitelist. Needs to include the protocol (ex. http://* or http://*,http://localhost:4200).
* TEXTA_ALLOWED_HOSTS - Comma separated string (**NO WHITESPACE**) representing the host/domain names that this Django site can serve (ex. * or *,http://localhost:4200).
* TEXTA_DEBUG - True/False values on whether to run Django in it's Debug mode or not.
* TEXTA_SECRET_KEY - String key for cryptographic security purposes. ALWAYS SET IN PRODUCTION.

## Database credentials
* DJANGO_DATABASE_ENGINE - https://docs.djangoproject.com/en/3.0/ref/settings/#engine
* DJANGO_DATABASE_NAME - The name of the database to use. For SQLite, it’s the full path to the database file. When specifying the path, always use forward slashes, even on Windows.
* DJANGO_DATABASE_USER - The username to use when connecting to the database. Not used with SQLite.
* DJANGO_DATABASE_PASSWORD - The password to use when connecting to the database. Not used with SQLite.
* DJANGO_DATABASE_HOST - Which host to use when connecting to the database. An empty string means localhost. Not used with SQLite.
* DJANGO_DATABASE_PORT - The port to use when connecting to the database. An empty string means the default port. Not used with SQLite.

## Extra Elasticsearch connection configurations

Unless you have a specially configured Elasticsearch instance, you can ignore these options.

* TEXTA_ES_USER - Username to authenticate to a secured Elasticsearch instance.
* TEXTA_ES_PASSWORD - Password to authenticate to a secured Elasticsearch instance.

https://elasticsearch-py.readthedocs.io/en/6.3.1/connection.html#elasticsearch.Urllib3HttpConnection:
* TEXTA_ES_USE_SSL
* TEXTA_ES_VERIFY_CERTS
* TEXTA_ES_CA_CERT_PATH
* TEXTA_ES_CLIENT_CERT_PATH
* TEXTA_ES_CLIENT_KEY_PATH
* TEXTA_ES_TIMEOUT
* TEXTA_ES_SNIFF_ON_START
* TEXTA_ES_SNIFF_ON_FAIL<|MERGE_RESOLUTION|>--- conflicted
+++ resolved
@@ -64,16 +64,13 @@
 ## Deploy & Testing variables
 * TEXTA_ADMIN_PASSWORD - Password of the admin user created on first run.
 * TEXTA_USE_CSRF - Disable CSRF for integration tests.
-<<<<<<< HEAD
 * TEXTA_CELERY_ALWAYS_EAGER - Whether to use Celerys async features or not, useful for testing purposes locally. By default False.
 * TEXTA_SHORT_TASK_WORKERS - Number of threads available for short term tasks (default=3).
 * TEXTA_LONG_TASK_WORKERS - Number of threads available for long term tasks (default=5)
-=======
 * TEXTA_MODELS_DIR - Optional parameter to a directory path into which models are stored in seperate folders according to their type (tagger, embedding etc)
 Please make sure that the data and models directory name is also set in the TEXTA_DATA_FOLDER_NAME and TEXTA_MODELS_FOLDER_NAME variables.
 * TEXTA_MODELS_FOLDER_NAME - Name of the folder into which models are stored.0
 * TEXTA_DATA_FOLDER_NAME - Name of the folder into which miscellaneous data is stored. Includes the folder for storing models.
->>>>>>> b0f4a2a0
 
 ## External services
 * TEXTA_ES_URL - URL of the Elasticsearch instance including the protocol, host and port (ex. http://localhost:9200).
