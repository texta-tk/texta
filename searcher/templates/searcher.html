{% extends "index.html" %}
{% block app %}

<link rel="stylesheet" type="text/css" href="{{STATIC_URL}}searcher/searcher.css">
<script type="application/javascript" src="{{STATIC_URL}}local-cache.js"></script>
<script type="application/javascript" src="{{STATIC_URL}}searcher/searcher.js"></script>

	<div class="row">
		<div class="col-lg-3">
			<form id="filters">
			<div class="panel">
				<div class="panel-heading">Current Search <div class="pull-right"><span class="glyphicon glyphicon-floppy-disk pointer" onclick="javascript:save();"></span> <span onclick="get_query();" data-toggle="modal" data-target="#query-modal" class="glyphicon glyphicon-sunglasses pointer"></span></div></div>
				<div class="panel-body">
					<div class="form-group">

						<ul class="nav nav-tabs">
							<li class="active"><a data-toggle="tab" href="#search_params" title="For building basic searches">Build Search</a></li>
							<li><a data-toggle="tab" href="#mlt_params" title="For expanding basic searches via similarity queries">Expand Search</a></li>
							<li><a data-toggle="tab" href="#cluster_params" title="For analyzing search content via clustering">Cluster Search</a></li>
						</ul>

						<div class="tab-content">
							<div id="search_params" class="tab-pane fade in active">

								<div class="panel bg-grey">
									<div class="row padded-row">
										<div class="col-sm-12 text-center">
											<b>Add Filter</b>
										</div>
										<div class="col-sm-12">
											<b>Select field:</b>
										</div>
										<div class="col-sm-12">
											<select id="constraint_field" name="constraint_field" onchange="javascript:add_field('{{date_range.min}}','{{date_range.max}}');" class="form-control input-sm">
												<option></option>
												{% for field in fields %}
													<option value="{{field.data}}">{{field.label}}</option>
												{% endfor %}
											</select>
										</div>
									</div>
								</div>

								<div id="constraints"></div>

								<div class="panel bg-grey">
									<div class="row padded-row text-center">
										<div class="col-sm-12 text-center">
											<b>Search Options</b>
										</div>
										<div class="col-sm-12">
											Show short version:
											<input type="checkbox" name="show_short_version" onclick="hide_show_options()" class="pull-right">
										</div>
										<div class="col-sm-12" id="short_version_options" style="display: none;">
											Context window size (words):
											<input id="n_char" name="short_version_n_char" class="form-control" data-slider-id='n_char' type="text" data-slider-min="1" data-slider-max="20" data-slider-step="1" data-slider-value="5"/>
										</div>
									</div>

									<div class="row padded-row text-center">
										<div class="col-sm-12">
											Search as you type:
											<input type="checkbox" name="search_as_you_type" id="search_as_you_type" checked="true" class="pull-right">
										</div>
									</div>

								</div>


								
								<div class="row">
									<div class="col-sm-12"><button type="button" onclick="javascript:query();" class="btn btn-default form-control"><span class="glyphicon glyphicon-search"></span> Search</button></div>
								</div>
							</div>
							
							<div id="mlt_params" class="tab-pane fade">							
								<input type="hidden" id="docs_rejected" name="docs_rejected">
								<div class="panel bg-grey">
										<div class="row padded-row">
											<div class="col-sm-12">
												<b>Select fields:</b>
											</div>
										</div>									
										
										<div class="row padded-row">
											<div class="col-sm-12">
												<select name="mlt_fields" id="mlt_fields" class="form-control input-sm" multiple="multiple">
													{% for field in fields %}
														{% if field.type == 'text' or field.type == 'keyword' %}
															<option value="{{field.data}}">{{field.label}}</option>
														{% endif %}
													{% endfor %}							
												</select>
											</div>
										</div>
										
										<div class="row padded-row">
											<div class="col-sm-12">
												<b>Selected documents:</b>
											</div>
										</div>
										
										<div class="row padded-row">
											<div class="col-sm-12">
												<textarea class="form-control input-sm" rows="5" id="docs" name="docs"></textarea>
											</div>
										</div>

										<div class="row padded-row">
											<div class="col-sm-12">
												<b>Stopword lexicons:</b>
											</div>
										</div>

										<div class="row padded-row">
											<div class="col-sm-12">
												{% if lexicons|length != 0 %}
													<select id="mlt_stopword_lexicons" name="mlt_stopword_lexicons" class="form-control input-sm" multiple="multiple">
													{% for lexicon in lexicons %}
															<option value="{{lexicon.id}}">{{lexicon}}</option>
													{% endfor %}
													</select>
												{% else %}
													<span class="text-danger">No lexicons!</span>
												{% endif %}
											</div>
										</div>
										
										<div class="row padded-row">
											<div class="col-sm-12">
												<b>Handle rejected documents:</b>
											</div>
										</div>
										
										<div class="row padded-row">
											<div class="col-sm-12">
												<select id="handle_negatives" name="handle_negatives" class="form-control">
													<option value="ignore" selected="selected">ignore rejected</option>
													<option value="unlike">unlike rejected</option>
												</select>
											</div>
										</div>

								</div>
								<div class="row">
									<div class="col-sm-12">
										<button type="button" onclick="javascript:mlt_query();" class="btn btn-default form-control"><span class="glyphicon glyphicon-search"></span> Search for Similar</button>
									
									</div>
								</div>
							</div>

							<div id="cluster_params" class="tab-pane fade">							
								<div class="panel bg-grey">
									<div class="row padded-row">
										<div class="col-sm-12">
											<b>Select field:</b>
										</div>
									</div>
									<div class="row padded-row">
										<div class="col-sm-12">
											<select name="cluster_field" id="cluster_field" class="form-control input-sm">
												{% for field in fields %}
													{% if field.type == 'text' or field.type == 'keyword' %}
														<option value="{{field.data}}">{{field.label}}</option>
													{% endif %}
												{% endfor %}							
											</select>
										</div>
									</div>
									<div class="row padded-row">
										<div class="col-sm-12">
											<b>Clustering method:</b>
										</div>
									</div>
									<div class="row padded-row">
										<div class="col-sm-12">
											<select id="cluster_method" name="cluster_method" class="form-control input-sm">
												<option value="hierarchical">Hierarchical</option>
												<option value="kmeans" selected="selected">K-means</option>
											</select>
										</div>
									</div>
									<div class="row padded-row">
										<div class="col-sm-12">
											<b>Vectorizer:</b>
										</div>
									</div>
									<div class="row padded-row">
										<div class="col-sm-12">
											<select id="cluster_vectorizer" name="cluster_vectorizer" class="form-control input-sm">
												<option value="count">CountVectorizer</option>
												<option value="tfidf" selected="selected">TfidfVectorizer</option>
											</select>
										</div>
									</div>
									<div class="row padded-row">
										<div class="col-sm-12">
											<b>Number of clusters:</b>
										</div>
									</div>
									<div class="row padded-row">
										<div class="col-sm-12">
											<input id="n_clusters" name="cluster_n_clusters" class="form-control" data-slider-id='n_clusters' type="text" data-slider-min="2" data-slider-max="100" data-slider-step="1" data-slider-value="10"/>
										</div>
									</div>
									<div class="row padded-row">
										<div class="col-sm-12">
											<b>Maximum number of documents:</b>
										</div>
									</div>
									<div class="row padded-row">
										<div class="col-sm-12">
											<input id="n_samples" name="cluster_n_samples" class="form-control" data-slider-id='n_samples' type="text" data-slider-min="100" data-slider-max="5000" data-slider-step="100" data-slider-value="1000"/>
										</div>
									</div>
									<div class="row padded-row">
										<div class="col-sm-12">
											<b>Number of keywords per cluster:</b>
										</div>
									</div>
									<div class="row padded-row">
										<div class="col-sm-12">
											<input id="n_keywords" name="cluster_n_keywords" class="form-control" data-slider-id='n_keywords' type="text" data-slider-min="5" data-slider-max="50" data-slider-step="5" data-slider-value="10"/>
										</div>
									</div>
									<div class="row padded-row">
										<div class="col-sm-12">
											<b>Maximum total words:</b>
										</div>
									</div>
									<div class="row padded-row">
										<div class="col-sm-12">
											<input id="n_features" name="cluster_n_features" class="form-control" data-slider-id='n_features' type="text" data-slider-min="100" data-slider-max="10000" data-slider-step="100" data-slider-value="1000"/>
										</div>
									</div>
									<div class="row padded-row">
										<div class="col-sm-12">
											<b>Stopword lexicons:</b>
										</div>
									</div>
									<div class="row padded-row">
										<div class="col-sm-12">
											{% if lexicons|length != 0 %}
												<select id="cluster_lexicons" name="cluster_lexicons" class="form-control input-sm" multiple="multiple">
												{% for lexicon in lexicons %}
														<option value="{{lexicon.id}}">{{lexicon}}</option>
												{% endfor %}
												</select>
											{% else %}
												<span class="text-danger">No lexicons!</span>
											{% endif %}	
										</div>
									</div>
								</div>

								<div class="panel bg-grey">
									<div class="row padded-row text-center">
										<div class="col-sm-12 text-center">
											<b>Additional Options</b>
										</div>
										<div class="col-sm-12">
											Show short version:
											<input type="checkbox" name="show_short_version_cluster" onclick="hide_show_options_cluster()" class="pull-right">
										</div>
										<div class="col-sm-12">
												Show only documents with matches:
												<input id="show_unhighlighted" type="checkbox" name="show_unhighlighted" class="pull-right">
										</div>
									</div>
									<div class="row padded-row" id="short_version_options_cluster" style="display: none;">
										<div class="col-sm-12">
											<b>Context window size (words):</b>
										</div>
										<div class="col-sm-12">
											<input id="n_char_cluster" name="short_version_n_char_cluster" class="form-control" data-slider-id='n_char' type="text" data-slider-min="1" data-slider-max="20" data-slider-step="1" data-slider-value="5"/>
										</div>
									</div>
								</div>

								<div class="row">
									<div class="col-sm-12">
										<button type="button" onclick="javascript:cluster_query();" class="btn btn-default form-control"><span class="glyphicon glyphicon-search"></span> Cluster Search</button>
									</div>
								</div>
							</div>
						</div>
					</div>
				</div>
			</div>

			<div class="panel">
				<div class="panel-heading">Saved Searches</div>
				<div class="panel-body" id='saved-searches-panel'>
					<table class="table table-striped" >
						<thead>
							<tr>
								<th>Select</th>
								<th>Search Description</th>
								<th>Copy url</th>
								<th>Remove</th>
							</tr>
						</thead>
						<tbody id="saved_searches">
						</tbody>
					</table>
				</div>
			</div>			
			
			<input type="hidden" name="search_description" id="search_description">
			<input type="hidden" name="chart_type" id="chart_type">
			<input type="hidden" name="scroll_id" id="scroll_id">						

			<div class="panel">
				<div class="panel-heading">Aggregations</div>
				<div class="panel-body">
				
					<div class="panel bg-grey">
						<div class="row padded-row">
							<div class="col-sm-12 text-center">
								<b>Field #1</b>
							</div>
							<div class="col-sm-12">
								<b>Select field:</b>
								<select id="agg_field_1" name="agg_field_1" class="form-control input-sm" onchange="change_agg_field('1');">
									{% for field in fields %}
										<option value="{{field.data}}">{{field.label}}</option>
									{% endfor %}
								</select>
								<div id="agg_daterange_1" class="hidden">
									<b>Date range:</b>
									<div class="row">
										<div class="col-sm-6">
											<input type="text" placeholder="Daterange from" name="agg_daterange_from_1" id="agg_daterange_from_1" class="form-control input-sm">
										</div>
										<div class="col-sm-6">
											<input type="text" placeholder="Daterange to" name="agg_daterange_to_1" id="agg_daterange_to_1" class="form-control input-sm">
										</div>
									</div>
								</div>
								<div id="sort_by_1">
									<b>Aggregation:</b>
									<select id="sort_by_1" name="sort_by_1" class="form-control input-sm">
										<option value="terms" selected="selected">frequent items</option>
										<option value="significant_terms">significant items</option>
										<option value="significant_text">significant words</option>
									</select>
								</div>
								<div id="agg_size_1">
									<b>Aggregation size:</b><br>
									<input id="n_agg_size_1" name="agg_size_1" class="form-control" data-slider-id='agg_size_1' type="text" data-slider-min="10" data-slider-max="300" data-slider-step="10" data-slider-value="30"/>
								</div>
								<div id="freq_norm_1" class="hidden">
									<b>Frequency:</b>
									<select id="freq_norm_1" name="freq_norm_1" class="form-control input-sm">
										<option value="raw_frquency" selected="selected">raw frequency</option>
										<option value="relative_frequency">relative frequency</option>
									</select>
								</div>
								<div id="interval_1" class="hidden">
									<b>Interval:</b>
									<select id="interval_1" name="interval_1" class="form-control input-sm">
										<option value="day">day</option>
										<option value="week">week</option>
										<option value="month" selected="selected">month</option>
										<option value="quarter">quarter</option>
										<option value="year">year</option>
									</select>
								</div>
							</div>
						</div>
					</div>

					<div class="panel bg-grey">
						<div class="row" id="agg_field_2_button">
							<div class="col-sm-12 text-center">
								<span class="glyphicon glyphicon-plus pointer" onclick="toggle_agg_field_2('add');"></span>
							</div>
						</div>
						<div class="row padded-row hidden" id="agg_field_2_container">
							<div class="col-sm-12 text-center">
								<b>Field #2</b> <span class="glyphicon glyphicon-minus pull-right pointer" onclick="toggle_agg_field_2('remove');"></span>
							</div>
							<input type="hidden" id="agg_field_2_selected" name="agg_field_2_selected" value="false">
							<div class="col-sm-12">
								<b>Select field:</b>
								<select id="agg_field_2" name="agg_field_2" class="form-control input-sm">
									{% for field in fields %}
										{% if field.type == 'keyword' or field.type == 'text' or field.type == 'facts'%}
											<option value="{{field.data}}">{{field.label}}</option>
										{% endif %}
									{% endfor %}
								</select>			
							
								<div id="sort_by_2">
									<b>Aggregation:</b>
									<select id="sort_by_2" name="sort_by_2" class="form-control input-sm">
										<option value="terms" selected="selected">frequent items</option>
										<option value="significant_terms">significant items</option>
										<option value="significant_text">significant words</option>
									</select>
								</div>
								<div id="agg_size_2">
									<b>Aggregation size:</b><br>
									<input id="n_agg_size_2" name="agg_size_2" class="form-control" data-slider-id='agg_size_2' type="text" data-slider-min="10" data-slider-max="300" data-slider-step="10" data-slider-value="30"/>
								</div>
							</div>
						</div>
					</div>					

					<div class="panel bg-grey">
						<div class="row padded-row">
							<div class="col-sm-12 text-center">
								<b>Additional Options</b>
							</div>
							<div class="col-sm-12">
							<!--
							<b>Background corpus:</b>
								<select id="custom_bg" name="custom_bg" class="form-control input-sm">
									<option value="all_docs" selected="selected">All documents</option>
									<option value="">Search: online</option>
								</select>
							-->
								Hide current search in results:
								<input type="checkbox" name="ignore_active_search" class="pull-right">
							</div>
						</div>
					</div>					
					
					<button	type="button" onclick="javascript:aggregate();" class="btn btn-default form-control"><span class="glyphicon glyphicon-filter"></span> Aggregate</button>
					
				</div>
			</div>

			<div class="panel {{display_fact_graph}}">
				<div class="panel-heading">Fact Graph</div>
				<div class="panel-body" id="factGraphDiv">
					<div class="panel bg-grey">
						<div class="row padded-row">
							<div class="col-sm-12">
								<b>Number of fact values per fact name:</b>
							</div>
							<div id="factGraphSliderDiv" class="col-sm-12">
								<input id="nFactGraphSize" name="fact_graph_size" class="form-control" data-slider-id='nFactGraphSizeId' type="text" data-slider-min="3" data-slider-max="30" data-slider-step="1" data-slider-value="15"/>
							</div>
						</div>
					</div>
					
					<button	type="button" id='factGraphButton' onclick="javascript:factGraph();" class="btn btn-default form-control"><span class="glyphicon glyphicon-eye-open"></span> Visualize </button>
				</div>
			</div>
			
		</form>
	
		</div>
		<div class="col-lg-9">
			<div class="panel">
				<div class="panel-heading">
                    Results
                    <div id="actions-btn" class="dropdown pull-right invisible">
                        <a class="dropdown-toggle" data-toggle="dropdown" href="#"><span class="glyphicon glyphicon-scissors"></span> Actions<span class="caret"></span></a>
                        <ul class="dropdown-menu">
                            <li><a href="#" data-toggle="modal" data-target="#export-modal"><span class="glyphicon glyphicon-save"></span> Export results</a></li>
							{% if request.user.is_superuser %}
								<li><a href="#" data-toggle="modal" data-target="#delete-modal"><span class="glyphicon glyphicon-remove"></span> Delete results</a></li>
							{% endif %}
                        </ul>
                    </div>
                </div>
				<div class="panel-body" id="right"></div>
				
					<div class="modal fade" id="export-modal" role="dialog">
						<div class="modal-dialog">
							<div class="modal-content">
								<div class="modal-header">
									<button type="button" class="close" data-dismiss="modal">&times;</button>
									<h4 class="modal-title">Export</h4>
								</div>
								
								<div class="invisible" id="export-examples-modal">
									<div class="modal-body">
										<div class="form-group">
											<label><input type="radio" name="export-extent" value="page" checked>Current page</label><br>
											<label><input type="radio" name="export-extent" value="pages">Pages</label>
											<input type="text" id="export-start-page" placeholder="start" size="3">
											to
											<input type="text" id="export-end-page" placeholder="end" size="3"><br>
											<label><input type="radio" name="export-extent" value="rows">Rows</label>
											<input type="text" id="export-rows" placeholder="number" size="4"><br>
											<label><input type="radio" name="export-extent" value="all">All pages</label><br>
										</div>
										
										<div class="form-group">
											<label><input type="radio" name="export-features" value="selected" checked>Selected features</label><br>
											<label><input type="radio" name="export-features" value="all">All features</label><br>
										</div>
										
										<div class="form-group form-inline">
											<label for="export-file-name">Save as: </label>
											<div class="input-group">
												<input type="text" class="form-control" id="export-file-name-example" value="{{dataset}}">
												<span class="input-group-addon">.csv</span>
											</div>
										</div>
									</div>
									
								
									<div class="modal-footer">
										<button type="button" class="btn btn-default" data-dismiss="modal">Close</button>
										<button type="button" class="btn btn-default" data-dismiss="modal" onclick="export_data('example');">Export</button>
									</div>
								
								</div>
								
								
								<div class="invisible" id="export-aggregation-modal">
									<div class="modal-body">
										<div class="form-group form-inline">
											<label for="export-file-name">Save as: </label>
											<div class="input-group">
												<input type="text" class="form-control" id="export-file-name-agg" value="{{dataset}}">
												<span class="input-group-addon">.csv</span>
											</div>
										</div>
									</div>
									
								
									<div class="modal-footer">
										<button type="button" class="btn btn-default" data-dismiss="modal">Close</button>
										<button type="button" class="btn btn-default" data-dismiss="modal" onclick="export_data('agg');">Export</button>
									</div>
								</div>
								
							</div>
						</div>
					</div>

				<div class="modal fade" id="delete-modal" role="dialog">
                    <div class="modal-dialog">
                        <div class="modal-content">
                            <div class="modal-header">
                                <button type="button" class="close" data-dismiss="modal">&times;</button>
                                <h4 class="modal-title">Delete</h4>
                            </div>
                            <div class="modal-body">
								<b>Important:</b> This action will permanently remove the queried documents. The operation may take some time.
                            </div>
                            <div class="modal-footer">
                                    <button type="button" class="btn btn-default" data-dismiss="modal">Close</button>
                                    <button type="button" class="btn btn-danger" data-dismiss="modal" onclick="javascript:remove_by_query();">Delete</button>
                            </div>

                        </div>
                    </div>
				</div>

				<div class="modal fade" id="tag-modal" role="dialog">
                    <div class="modal-dialog">
                        <div class="modal-content">
                            <div class="modal-header">
                                <button type="button" class="close" data-dismiss="modal">&times;</button>
                                <h4 class="modal-title">Tag search</h4>
                            </div>
                            <div class="modal-body">
								Add a custom fact to the resulting documents to tag the search.
								<div class="form-group">
									<label for="tag_name">Fact name:</label>
									<input type="text" class="form-control" name="tag_name" id="tag_name" required>
								</div>
								<div class="form-group">
									<label for="tag_value">Fact value:</label>
									<input type="text" class="form-control" name="tag_value" id="tag_value" required>
								</div>
								<div class="panel bg-grey">
									<div class="row padded-row">
										<div class="col-sm-12 text-center">
											<b>Field to tag</b>
										</div>
										<div class="col-sm-12">
											<b>Select field:</b>
										</div>
										<div class="col-sm-12">
											<select id="tag_field" name="tag_field" class="form-control input-sm" required>
												<option></option>
												{% for field in fields %}
													<option value="{{field.data}}">{{field.label}}</option>
												{% endfor %}
											</select>
										</div>
									</div>
								</div>
							</div>


								<div class="modal-footer">
									<button type="button" class="btn btn-default" data-dismiss="modal">Close</button>
                                    <button type="submit" class="btn btn-default" onclick="tag_by_query()">Tag</button>
								</div>

                        </div>
                    </div>
                </div>

				<div class="modal fade" id="new-task-modal" role="dialog">
                    <div class="modal-dialog">
                        <div class="modal-content">
                            <div class="modal-header">
                                <button type="button" class="close" data-dismiss="modal">&times;</button>
                                <h4 class="modal-title">Start new task using selected documents</h4>
                            </div>
                            <div class="modal-body">

						<ul class="nav nav-tabs">
							{% for task_param in task_params %}
								<li {% if forloop.counter < 2 %}class="active"{% endif %}><a data-toggle="tab" href="#task_{{task_param.id}}">{{task_param.name}}</a></li>
							{% endfor %}
						</ul>

						<div class="tab-content">
							{% for task_param in task_params %}
								<div id="task_{{task_param.id}}" class="tab-pane fade in {% if forloop.counter < 2 %}active{% endif %}">
									{% include task_param.template %}   
								</div>
							{% endfor %}
						</div>						


								

                            </div>
                            <div class="modal-footer">
                                    <button type="button" class="btn btn-default" data-dismiss="modal">Close</button>
                                    <button type="button" class="btn btn-default" data-dismiss="modal" onclick="javascript:apply_preprocessor();">Apply</button>
                            </div>
                            
                        </div>
                    </div>
                </div>


				<div class="modal fade" id="preprocessor-modal" role="dialog">
                    <div class="modal-dialog">
                        <div class="modal-content">
                            <div class="modal-header">
                                <button type="button" class="close" data-dismiss="modal">&times;</button>
                                <h4 class="modal-title">Apply preprocessor</h4>
                            </div>
                            <div class="modal-body">
								<b>Select field:</b>
								<select id="preprocessor_field" name="preprocessor_field" class="form-control input-sm">
									{% for field in fields %}
										{% if field.type == 'keyword' or field.type == 'text' %}
											<option value="{{field.data}}">{{field.label}}</option>
										{% endif %}
									{% endfor %}
								</select>
								<br>
								<b>Select preprocessor</b>
								<select id="preprocessor_key" name="preprocessor_key" class="form-control input-sm">
									{% for preprocessor in enabled_preprocessors %}
										<option value="{{preprocessor.key}}">{{preprocessor.name}}</option>
									{% endfor %}
							    </select>
                            </div>
                            <div class="modal-footer">
                                    <button type="button" class="btn btn-default" data-dismiss="modal">Close</button>
                                    <button type="button" class="btn btn-default" data-dismiss="modal" onclick="javascript:apply_preprocessor();">Apply</button>
                            </div>
                            
                        </div>
                    </div>
                </div>

				<div class="modal fade" id="query-modal" role="dialog">
                    <div class="modal-dialog">
                        <div class="modal-content">
                            <div class="modal-header">
                                <button type="button" class="close" data-dismiss="modal">&times;</button>
                                <h4 class="modal-title">Query</h4>
                            </div>
                            <div class="modal-body" id="query-modal-content"></div>
                            <div class="modal-footer">
                                <button type="button" class="btn btn-default" data-dismiss="modal">Close</button>
                            </div>
                            
                        </div>
                    </div>
                </div>				
				
			</div>
		</div>
	</div>

	<div id="field_hidden" style="display: none;" class="panel bg-grey">
		<input type="hidden" name="match_field_" id="match_field_">

			<div class="row padded-row">
				<div class="col-sm-12">
					<b><span id="selected_field_"></span></b>
					<a href="#" id="remove_link"><span class="glyphicon glyphicon-remove pull-right"></span></a>
				</div>
			</div>
			<div class="row padded-row">
				<div class="col-sm-4">
					<b>Bool:</b><br>
					<select id="match_operator_" name="match_operator_" class="form-control input-sm">
						<option value="must" selected="selected">and</option>
						<option value="should">or</option>
						<option value="must_not">not</option>
					</select>
				</div>
				<div class="col-sm-5">
					<b>Match type:</b><br>
					<select id="match_type_" name="match_type_" class="form-control input-sm">
						<option value="match">match</option>
						<option value="match_phrase">match phrase</option>
						<option value="match_phrase_prefix" selected="selected">match phrase prefix</option>
					</select> 
				</div>
				<div class="col-sm-3">
					<b>Slop:</b><br>
					<select id="match_slop_" name="match_slop_" class="form-control input-sm">
						<option value="0">0</option>
						<option value="1">1</option>
						<option value="2">2</option>
						<option value="3">3</option>
						<option value="4">4</option>
						<option value="2">5</option>
					</select> 
				</div>
			</div>
			<div class="row padded-row">
				<div class="col-sm-12">
					<textarea id="match_txt_" name="match_txt_" class="form-control"></textarea>
					<ul name="suggestions_" id="suggestions_" class="list-group" style="display: none;"></ul>
				</div>
			</div>
	</div>

<<<<<<< HEAD
<div id="field_hidden" style="display: none;" class="panel bg-grey">
	<input type="hidden" name="match_field_" id="match_field_">

	<div class="row padded-row">
		<div class="col-sm-12">
			<b><span id="selected_field_"></span></b>
			<a href="#" id="remove_link"><span class="glyphicon glyphicon-remove pull-right"></span></a>
		</div>
	</div>
	<div class="row padded-row dropdown-row">
		<div class="col-sm-4">
			<b>Bool:</b><br>
			<select id="match_operator_" name="match_operator_" class="form-control input-sm">
				<option value="must" selected="selected">and</option>
				<option value="should">or</option>
				<option value="must_not">not</option>
			</select>
		</div>
		<div class="col-sm-5">
			<b>Match type:</b><br>
			<select id="match_type_" name="match_type_" class="form-control input-sm">
				<option value="match">match</option>
				<option value="match_phrase">match phrase</option>
				<option value="match_phrase_prefix" selected="selected">match phrase prefix</option>
			</select>
		</div>
		<div class="col-sm-3">
			<b>Slop:</b><br>
			<select id="match_slop_" name="match_slop_" class="form-control input-sm">
				<option value="0">0</option>
				<option value="1">1</option>
				<option value="2">2</option>
				<option value="3">3</option>
				<option value="4">4</option>
				<option value="2">5</option>
			</select>
		</div>
	</div>
	<div class="row padded-row">
		<div class="col-sm-12">
			<textarea id="match_txt_" name="match_txt_" class="form-control"></textarea>
			<ul name="suggestions_" id="suggestions_" class="list-group" style="display: none;"></ul>
		</div>
	</div>
</div>

<div id="field_hidden_fact" class="panel bg-grey" style="display: none;">
	<input type="hidden" name="fact_field_" id="fact_field_">
	<div class="row padded-row">
		<div class="col-sm-12">
			<b><span id="selected_field_"></span></b>
			<a href="#" id="remove_link"><span class="glyphicon glyphicon-remove pull-right"></span></a>
		</div>
	</div>
	<div class="row padded-row">
		<div class="col-sm-4">
			<b>Bool:</b><br>
			<select id="fact_operator_" name="fact_operator_" class="form-control input-sm">
				<option value="must" selected="selected">and</option>
				<option value="should">or</option>
				<option value="must_not">not</option>
			</select>
=======
	<div id="field_hidden_fact" class="panel bg-grey" style="display: none;">
		<input type="hidden" name="fact_field_" id="fact_field_">
		<div class="row padded-row">
			<div class="col-sm-12">
				<b><span id="selected_field_"></span></b>
				<a href="#" id="remove_link"><span class="glyphicon glyphicon-remove pull-right"></span></a>
			</div>
>>>>>>> bcdd24d1
		</div>
		<div class="row padded-row">
			<div class="col-sm-4">
				<b>Bool:</b><br>
				<select id="fact_operator_" name="fact_operator_" class="form-control input-sm">
					<option value="must" selected="selected">and</option>
					<option value="should">or</option>
					<option value="must_not">not</option>
				</select>
			</div>
			<div class="col-sm-8">
				<b>Facts:</b><br>
				<textarea id="fact_txt_" name="fact_txt_" class="form-control"></textarea>
				<ul name="suggestions_" id="suggestions_" class="list-group" style="display: none;"></ul>
			</div>
		</div>
	</div>

	<div id="field_hidden_fact_val" class="panel bg-grey" style="display: none;">
		<input type="hidden" name="fact_field_" id="fact_field_">
		<input type="hidden" name="fact_constraint_type_">

		<div class="row padded-row">
			<div class="col-sm-12">
				<b><span id="selected_field_"></span></b>
				<a href="#" id="remove_link"><span class="glyphicon glyphicon-remove pull-right"></span></a>
			</div>
		</div>
		
		<div class="row padded-row">
			<div class="col-sm-4">
				<b>Bool:</b><br>
				<select id="fact_operator_" name="fact_operator_" class="form-control input-sm">
					<option value="must" selected="selected">and</option>
					<option value="should">or</option>
					<option value="must_not">not</option>
				</select>
			</div>

			<div id="fact_val_rules_" class="col-sm-12">
				<b>Facts:</b><br>
                <div class="row row-padded" id="fact_val_rule_">
                    <div class="col-sm-3" style="padding-right: 3px" name="constraint_key_container">
                        <input id="fact_txt_" class="form-control input-sm" type="text" placeholder="Fact name"></input>
                        <ul name="suggestions_" id="suggestions_" class="list-group" style="display: none; width: 100%;"></ul>
                    </div>

                    <div class="col-sm-2" style="padding-left: 3px; padding-right: 3px;">
                        <select class="form-control input-sm">
                            <option value="=">is</option>
                            <option value="!=">not</option>
                            <option value="&lt;">&lt;</option>
                            <option value="&gt;">&gt;</option>
                            <option value="&lt;=">&lt;=</option>
                            <option value="&gt;=">&gt;=</option>
                        </select>
                    </div>

                    <div class="col-sm-5" style="padding-left: 3px" name="constraint_val_container">
                        <input id="fact_constraint_val_" name="fact_constraint_val_" class="form-control input-sm" type="text" placeholder="Value (case sensitive)"></input>
						<ul name="suggestions_" id="suggestions_" class="list-group" style="display: none;"></ul>
                    </div>
					
					<div class="col-sm-2" name="fact_action_button">
						<button type="button" class="btn btn-sm center-block" title="Add fact constraint">
							<span class="glyphicon glyphicon-plus"></span>
						</button>						
					</div>
					
                </div>
			</div>
		</div>
	</div>

	<div id="field_hidden_date" style="display: none;" class="panel bg-grey">
		<input type="hidden" name="daterange_field_" id="daterange_field_">
		<div class="row padded-row">
			<div class="col-sm-12">
				<b><span id="selected_field_"></span></b>
				<a href="#" id="remove_link"><span class="glyphicon glyphicon-remove pull-right"></span></a>
			</div>
		</div>
		<div class="row padded-row">
			<div class="col-sm-12">
				<b>Date range (yyyy-mm-dd):</b>
				<input type="text" placeholder="from" id="daterange_from_" class="form-control input-sm">
				<input type="text" id="daterange_to_" placeholder="to" class="form-control input-sm">
			</div>
		</div>
	</div>
	
	<div id="popup"></div>

{% endblock %}<|MERGE_RESOLUTION|>--- conflicted
+++ resolved
@@ -738,70 +738,6 @@
 			</div>
 	</div>
 
-<<<<<<< HEAD
-<div id="field_hidden" style="display: none;" class="panel bg-grey">
-	<input type="hidden" name="match_field_" id="match_field_">
-
-	<div class="row padded-row">
-		<div class="col-sm-12">
-			<b><span id="selected_field_"></span></b>
-			<a href="#" id="remove_link"><span class="glyphicon glyphicon-remove pull-right"></span></a>
-		</div>
-	</div>
-	<div class="row padded-row dropdown-row">
-		<div class="col-sm-4">
-			<b>Bool:</b><br>
-			<select id="match_operator_" name="match_operator_" class="form-control input-sm">
-				<option value="must" selected="selected">and</option>
-				<option value="should">or</option>
-				<option value="must_not">not</option>
-			</select>
-		</div>
-		<div class="col-sm-5">
-			<b>Match type:</b><br>
-			<select id="match_type_" name="match_type_" class="form-control input-sm">
-				<option value="match">match</option>
-				<option value="match_phrase">match phrase</option>
-				<option value="match_phrase_prefix" selected="selected">match phrase prefix</option>
-			</select>
-		</div>
-		<div class="col-sm-3">
-			<b>Slop:</b><br>
-			<select id="match_slop_" name="match_slop_" class="form-control input-sm">
-				<option value="0">0</option>
-				<option value="1">1</option>
-				<option value="2">2</option>
-				<option value="3">3</option>
-				<option value="4">4</option>
-				<option value="2">5</option>
-			</select>
-		</div>
-	</div>
-	<div class="row padded-row">
-		<div class="col-sm-12">
-			<textarea id="match_txt_" name="match_txt_" class="form-control"></textarea>
-			<ul name="suggestions_" id="suggestions_" class="list-group" style="display: none;"></ul>
-		</div>
-	</div>
-</div>
-
-<div id="field_hidden_fact" class="panel bg-grey" style="display: none;">
-	<input type="hidden" name="fact_field_" id="fact_field_">
-	<div class="row padded-row">
-		<div class="col-sm-12">
-			<b><span id="selected_field_"></span></b>
-			<a href="#" id="remove_link"><span class="glyphicon glyphicon-remove pull-right"></span></a>
-		</div>
-	</div>
-	<div class="row padded-row">
-		<div class="col-sm-4">
-			<b>Bool:</b><br>
-			<select id="fact_operator_" name="fact_operator_" class="form-control input-sm">
-				<option value="must" selected="selected">and</option>
-				<option value="should">or</option>
-				<option value="must_not">not</option>
-			</select>
-=======
 	<div id="field_hidden_fact" class="panel bg-grey" style="display: none;">
 		<input type="hidden" name="fact_field_" id="fact_field_">
 		<div class="row padded-row">
@@ -809,7 +745,6 @@
 				<b><span id="selected_field_"></span></b>
 				<a href="#" id="remove_link"><span class="glyphicon glyphicon-remove pull-right"></span></a>
 			</div>
->>>>>>> bcdd24d1
 		</div>
 		<div class="row padded-row">
 			<div class="col-sm-4">
