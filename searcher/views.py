# -*- coding: utf8 -*-
from __future__ import print_function
from __future__ import absolute_import
import calendar
import logging

import platform
from pprint import pprint

if platform.system() == 'Windows':
    from threading import Thread as Process
else:
    from multiprocessing import Process


import json
import csv
import re
from datetime import datetime, timedelta as td
try:
    from io import BytesIO # NEW PY REQUIREMENT
except:
    from io import StringIO # NEW PY REQUIREMENT

from django.contrib.auth.decorators import login_required
<<<<<<< HEAD
from django.http import HttpResponse, StreamingHttpResponse, JsonResponse
=======
from django.http import HttpResponse, StreamingHttpResponse, HttpResponseBadRequest, JsonResponse
>>>>>>> ad5fd4bb
from django.template import loader
from django.utils.encoding import smart_str
from searcher.dashboard.dashboard import SearcherDashboard
# For string templates
from django.template import Context
from django.template import Template
import collections
from texta.settings import STATIC_URL, URL_PREFIX, date_format, es_links, INFO_LOGGER, ERROR_LOGGER, es_url

from dataset_importer.document_preprocessor.preprocessor import preprocessor_map
from conceptualiser.models import Term, TermConcept
from permission_admin.models import Dataset
from lexicon_miner.models import Lexicon,Word
from utils.datasets import Datasets
from utils.es_manager import ES_Manager
from utils.log_manager import LogManager
from utils.highlighter import Highlighter, ColorPicker
from utils.autocomplete import Autocomplete

from task_manager.models import Task

<<<<<<< HEAD
from texta.settings import STATIC_URL, URL_PREFIX, date_format, es_links, INFO_LOGGER, ERROR_LOGGER, es_url

from searcher.view_functions.export_pages import export_pages
from searcher.view_functions.tranlist_highlighting import transliterate_highlight_spans, highlight_transliterately


try:
    from io import BytesIO # NEW PY REQUIREMENT
except:
    from io import StringIO # NEW PY REQUIREMENT


def ngrams(input_list, n):
  return zip(*[input_list[i:] for i in range(n)])


def convert_date(date_string,frmt):
    return datetime.strptime(date_string,frmt).date()


def collect_map_entries(map_):
    entries = []
    for key, value in map_.items():
        value['key'] = key
        entries.append(value)

    return entries


def get_fields(es_m):
    texta_reserved = ['texta_facts']
    mapped_fields = es_m.get_mapped_fields()
    fields_with_facts = es_m.get_fields_with_facts()

    fields = []

    for mapped_field,dataset_info in mapped_fields.items():
        data = json.loads(mapped_field)

        path = data['path']

        if path not in texta_reserved:

            path_list = path.split('.')

            label = '{0} --> {1}'.format(path_list[0], path_list[-1]) if len(path_list) > 1 else path_list[0]
            label = label.replace('-->', u'→')

            if data['type'] == 'date':
                data['range'] = get_daterange(es_m, path)

            data['label'] = label

            field = {'data': json.dumps(data), 'label': label, 'type': data['type']}
            fields.append(field)

            if path in fields_with_facts['fact']:
                data['type'] = 'facts'
                field = {'data': json.dumps(data), 'label': label + ' [fact_names]', 'type':'facts'}
                fields.append(field)

            if path in fields_with_facts['fact_str']:
                data['type'] = 'fact_str_val'
                field = {'data': json.dumps(data), 'label': label + ' [fact_text_values]', 'type':'facts'}
                fields.append(field)

            if path in fields_with_facts['fact_num']:
                data['type'] = 'fact_num_val'
                field = {'data': json.dumps(data), 'label': label + ' [fact_num_values]', 'type':'facts'}
                fields.append(field)

    # Sort fields by label
    fields = sorted(fields, key=lambda l: l['label'])

    return fields


def get_daterange(es_m, field):
    min_val,max_val = es_m.get_extreme_dates(field)
    return {'min':min_val,'max':max_val}

=======
from searcher.models import Search
from searcher.view_functions.aggregations.agg_manager import AggManager
from searcher.view_functions.build_search.build_search import execute_search
from searcher.view_functions.cluster_search.cluster_manager import ClusterManager
from searcher.view_functions.general.fact_manager import FactManager
from searcher.view_functions.general.fact_manager import FactAdder
from searcher.view_functions.general.fact_manager import FactGraph
from searcher.view_functions.general.get_saved_searches import extract_constraints
from searcher.view_functions.general.export_pages import export_pages
from searcher.view_functions.general.searcher_utils import collect_map_entries, get_fields_content, get_fields
from collections import OrderedDict, defaultdict
from searcher.view_functions.general.searcher_utils import improve_facts_readability


class BuildSearchEsManager:
    build_search_es_m = None
>>>>>>> ad5fd4bb

def dashboard_endpoint(request):
    ds = Datasets().activate_datasets(request.session)
    es_m = ds.build_manager(ES_Manager)

    indices = es_m.stringify_datasets()
    dashboard = SearcherDashboard(es_url='http://elastic-dev.texta.ee:9200', indices='delfi_json,kliinik_ee')
    result = dashboard.response

    return JsonResponse(result)

def dashboard_visualize(request):
    template = loader.get_template('dashboard/dashboard.html')

    return HttpResponse (template.render({'STATIC_URL': STATIC_URL,
                       'URL_PREFIX': URL_PREFIX},request))


@login_required
def index(request):
    ds = Datasets().activate_datasets(request.session)
    es_m = ds.build_manager(ES_Manager)
    fields = get_fields(es_m)

    datasets = Datasets().get_allowed_datasets(request.user)
    language_models = Task.objects.filter(task_type='train_model').filter(status__iexact='completed').order_by('-pk')

    preprocessors = collect_map_entries(preprocessor_map)
    enabled_preprocessors = [preprocessor for preprocessor in preprocessors if preprocessor['is_enabled'] is True]

    # Hide fact graph if no facts_str_val is present in fields
    display_fact_graph = 'hidden'
    for i in fields:
        if json.loads(i['data'])['type'] == "fact_str_val":
            display_fact_graph = ''
            break

    template_params = {'display_fact_graph': display_fact_graph,
                       'STATIC_URL': STATIC_URL,
                       'URL_PREFIX': URL_PREFIX,
                       'fields': fields,
                       'searches': Search.objects.filter(author=request.user),
                       'lexicons': Lexicon.objects.all().filter(author=request.user),
<<<<<<< HEAD
                       'language_models': language_models,
                       'allowed_datasets': datasets,
                       'enabled_preprocessors': enabled_preprocessors,
                       'task_params': task_params}
=======
                       'language_models': language_models, 
                       'allowed_datasets': datasets,                       
                       'enabled_preprocessors': enabled_preprocessors}
>>>>>>> ad5fd4bb

    template = loader.get_template('searcher.html')

    return HttpResponse(template.render(template_params, request))


@login_required
def get_query(request):
    es_params = request.POST
    ds = Datasets().activate_datasets(request.session)
    es_m = ds.build_manager(ES_Manager)
    es_m.build(es_params)
    # GET ONLY MAIN QUERY
    query = es_m.combined_query['main']
    return HttpResponse(json.dumps(query))


@login_required
def save(request):
    logger = LogManager(__name__, 'SAVE SEARCH')

    ds = Datasets().activate_datasets(request.session)
    es_m = ds.build_manager(ES_Manager)

    es_params = request.POST
    es_m.build(es_params)
    combined_query = es_m.get_combined_query()

    try:
        q = combined_query
        desc = request.POST['search_description']
<<<<<<< HEAD
        s_content = json.dumps([request.POST[x] for x in request.POST.keys() if 'match_txt' in x])

        search = Search(author=request.user, search_content=s_content, description=desc, query=json.dumps(q))
=======
        s_content = {}

        # make json
        for x in request.POST.keys():
            if 'match_txt' in x:
                # get the ID of the field, eg match_txt_1 returns 1 match_txt_1533 returns 1533
                field_id = x.rsplit("_", 1)[-1]
                match_field = request.POST['match_field_'+field_id]
                if match_field in s_content.keys():
                    s_content[match_field].append(request.POST[x])
                else:
                    s_content[match_field] = [request.POST[x]]

        search = Search(author=request.user,search_content=json.dumps(s_content),description=desc,query=json.dumps(q))
>>>>>>> ad5fd4bb
        search.save()
        for dataset_id in request.session['dataset']:
            dataset = Dataset.objects.get(pk=int(dataset_id))
            search.datasets.add(dataset)
        search.save()
        logger.set_context('user_name', request.user.username)
        logger.set_context('search_id', search.id)
        logger.info('search_saved')
    except Exception as e:
        print('-- Exception[{0}] {1}'.format(__name__, e))
        logger.set_context('es_params', es_params)
        logger.exception('search_saving_failed')
    return HttpResponse()


@login_required
def delete(request):
    post_data = json.loads(request.POST['data'])
    logger = LogManager(__name__, 'DELETE SEARCH')
    search_ids = post_data['pks']
    logger.set_context('user_name', request.user.username)
    logger.set_context('search_ids', search_ids)
    try:
        for search_id in search_ids:
            Search.objects.get(pk=search_id).delete()
            logger.info('search_deleted:'+search_id)

    except Exception as e:
        print('-- Exception[{0}] {1}'.format(__name__, e))
        logger.exception('search_deletion_failed')

    return HttpResponse()


@login_required
def autocomplete(request):
    ac = Autocomplete()
    ac.parse_request(request)
    suggestions = ac.suggest()
    suggestions = json.dumps(suggestions)

    return HttpResponse(suggestions)


@login_required
def get_saved_searches(request):
    active_dataset_ids = [int(ds) for ds in request.session['dataset']]
    active_datasets = Dataset.objects.filter(pk__in=active_dataset_ids)
    searches = Search.objects.filter(author=request.user).filter(datasets__in=active_datasets).distinct()
    return HttpResponse(json.dumps([{'id':search.pk,'desc':search.description} for search in searches],ensure_ascii=False))

@login_required
def get_table_header(request):
    ds = Datasets().activate_datasets(request.session)
    es_m = ds.build_manager(ES_Manager)

    # get columns names from ES mapping
    fields = es_m.get_column_names(facts=True)
    template_params = {'STATIC_URL': STATIC_URL,
                       'URL_PREFIX': URL_PREFIX,
                       'fields': fields,
                       'searches': Search.objects.filter(author=request.user),
                       'columns': [{'index':index, 'name':field_name} for index, field_name in enumerate(fields)],
                       }
    template = loader.get_template('searcher_results.html')
    return HttpResponse(template.render(template_params, request))


@login_required
def get_table_content(request):
    request_param = request.POST
    echo = int(request_param['sEcho'])
    filter_params = json.loads(request_param['filterParams'])
    es_params = {filter_param['name']: filter_param['value'] for filter_param in filter_params}
    es_params['examples_start'] = request_param['iDisplayStart']
    es_params['num_examples'] = request_param['iDisplayLength']
    result = search(es_params, request)
    result['sEcho'] = echo

    return HttpResponse(json.dumps(result, ensure_ascii=False))

@login_required
def table_header_mlt(request):
    ds = Datasets().activate_datasets(request.session)
    es_m = ds.build_manager(ES_Manager)

    # get columns names from ES mapping
    fields = es_m.get_column_names(facts=True)
    template_params = {'STATIC_URL': STATIC_URL,
                       'URL_PREFIX': URL_PREFIX,
                       'fields': fields,
                       'searches': Search.objects.filter(author=request.user),
                       'columns': [{'index':index, 'name':field_name} for index, field_name in enumerate(fields)],
                       }
    template = loader.get_template('mlt_results.html')
    return HttpResponse(template.render(template_params, request))

@login_required
def mlt_query(request):
    es_params = request.POST
    
    if 'mlt_fields' not in es_params:
        return HttpResponse(status=400,reason='field')
    else:
        if es_params['mlt_fields'] == '[]':
            return HttpResponse(status=400,reason='field')
    if BuildSearchEsManager.build_search_es_m is None:
        return HttpResponse(status=400, reason='search')

    mlt_fields = [field for field in json.loads(es_params['mlt_fields'])]
    handle_negatives = es_params['handle_negatives']
    docs_accepted = [a.strip() for a in es_params['docs'].split('\n') if a]
    docs_rejected = [a.strip() for a in es_params['docs_rejected'].split('\n') if a]

    stopword_lexicon_ids = json.loads(es_params['mlt_stopword_lexicons'])
    stopwords = []
    for lexicon_id in stopword_lexicon_ids:
        lexicon = Lexicon.objects.get(id=int(lexicon_id))
        words = Word.objects.filter(lexicon=lexicon)
        stopwords+=[word.wrd for word in words]

    search_size = es_params['search_size']
    draw = int(es_params['draw'])

    ds = Datasets().activate_datasets(request.session)
    es_m = ds.build_manager(ES_Manager)
    es_m.build(es_params)
    es_m.set_query_parameter('from', es_params['start'])
    es_m.set_query_parameter('size', search_size)

    response = es_m.more_like_this_search(mlt_fields,docs_accepted=docs_accepted,docs_rejected=docs_rejected,handle_negatives=handle_negatives, stopwords=stopwords, search_size=search_size, build_search_query=BuildSearchEsManager.build_search_es_m.build_search_query)

    result = {'data': [], 'draw': draw, 'recordsTotal': len(response['hits']['hits'])}
    column_names = es_m.get_column_names(facts=True)

    for hit in response['hits']['hits']:
        hit_id = str(hit['_id'])
        hit['_source']['_es_id'] = hit_id
        row = OrderedDict([(x, '') for x in column_names])

        for col in column_names:
            # If the content is nested, need to break the flat name in a path list
            field_path = col.split('.')
            # Get content for the fields and make facts human readable
            for p in field_path:
                if col == u'texta_facts' and p in hit['_source']:
                    content = improve_facts_readability(hit['_source'][p])
                else:
                    content = hit['_source'][p] if p in hit['_source'] else ''

            # Append the final content of this col to the row
            if row[col] == '':
                row[col] = content

        result['data'].append([hit_id, hit_id] + list(row.values()))

    return HttpResponse(json.dumps(result, ensure_ascii=False))


@login_required
def cluster_query(request):

    params = request.POST
    if('cluster_field' not in params):
        return HttpResponse(status=400,reason='field')
    ds = Datasets().activate_datasets(request.session)
    es_m = ds.build_manager(ES_Manager)
    es_m.build(params)

    cluster_m = ClusterManager(es_m,params)
    clustering_data = cluster_m.convert_clustering_data()

    template_params = {'STATIC_URL': STATIC_URL,
                       'URL_PREFIX': URL_PREFIX,
                       'clusters': clustering_data}

    template = loader.get_template('cluster_results.html')
    return HttpResponse(template.render(template_params, request))


def search(es_params, request):
    logger = LogManager(__name__, 'SEARCH CORPUS')

    ds = Datasets().activate_datasets(request.session)
    es_m = ds.build_manager(ES_Manager)
    es_m.build(es_params)
    BuildSearchEsManager.build_search_es_m = es_m
    try:
        out = execute_search(es_m, es_params)
    except Exception as e:
        logging.getLogger(ERROR_LOGGER).error(json.dumps({'process': 'SEARCH DOCUMENTS', 'event': 'documents_queried_failed'}), exc_info=True)
        print('-- Exception[{0}] {1}'.format(__name__, e))
        logger.set_context('user_name', request.user.username)
        logger.error('documents_queried_failed')

        out = {'column_names': [], 'aaData': [], 'iTotalRecords': 0, 'iTotalDisplayRecords': 0, 'lag': 0}

    logger.set_context('query', es_m.get_combined_query())
    logger.set_context('user_name', request.user.username)
    logger.info('documents_queried')
    return out


def delete_document(request):
    ds = Datasets().activate_datasets(request.session)
    es_m = ds.build_manager(ES_Manager)
    es_m.build(request.POST)

    active_indices = es_m.stringify_datasets()
    doc_ids = request.POST.getlist('document_id[]')

    url = 'http://localhost:9200/'+active_indices+'/_delete_by_query?refresh=true'
    response = es_m.plain_post(url, data=json.dumps(
        {
            "query": {
                "ids": {
                    "values": doc_ids
                }
            }
        }
    ))
    return HttpResponse(json.dumps(response))

@login_required
def remove_by_query(request):
    es_params = request.POST

    ds = Datasets().activate_datasets(request.session)
    es_m = ds.build_manager(ES_Manager)
    es_m.build(es_params)

    #Process(target=remove_worker,args=(es_m,'notimetothink')).start()
    response = remove_worker(es_m, 'notimetothink')
    return HttpResponse(response)


def remove_worker(es_m, dummy):
    '''Function for remove_by_query multiprocessing'''
    response = es_m.delete()
    return response
    # TODO: add logging


@login_required
def aggregate(request):
    agg_m = AggManager(request)
    data = agg_m.output_to_searcher()
    return HttpResponse(json.dumps(data))


@login_required
def delete_facts(request):
    fact_m = FactManager(request)
    #Process(target=fact_m.remove_facts_from_document, args=(dict(request.POST),)).start()
    params = dict(request.POST)
    if 'doc_id' in params:
        doc_id = params.pop('doc_id')[0]
    else:
        doc_id = False
    fact_m.remove_facts_from_document(params, doc_id)
    return HttpResponse()


@login_required
def fact_to_doc(request):
    """Add a fact to a certain document with given fact, span, and the document _id"""
    fact_name = request.POST['fact_name'].strip()
    fact_value = request.POST['fact_value'].strip()
    fact_field = request.POST['fact_field'].strip()
    method = request.POST['method'].strip()
    match_type = request.POST['match_type'].strip()
    doc_id = request.POST['doc_id'].strip()
    case_sens = True if request.POST['case_sens'].strip() == "True" else False
    es_params = request.POST

    # Validate that params aren't empty strings
    if len(fact_name)>0 and len(fact_value)>0 and len(fact_field)>0 and len(doc_id)>0 and len(method)>0:
        fact_a = FactAdder(request, es_params, fact_name, fact_value, fact_field, doc_id, method, match_type, case_sens)
        json_response = fact_a.add_facts()
    else:
        return HttpResponseBadRequest()
    if json_response:
        return JsonResponse(json_response)
    else:
        return JsonResponse({'fact_count': 0, 'status': 'error'})

@login_required
def get_search_query(request):
    search_id = request.GET.get('search_id', None)

    if search_id == None:
        return HttpResponse(status=400)

    search = Search.objects.get(pk=search_id)

    if not search:
        return HttpResponse(status=404)

    query = json.loads(search.query)
    query_constraints = extract_constraints(query)
    search_content = json.loads(search.search_content)

    # For original search content such as unpacked lexicons/concepts
    matches = []

    for i in range(len(query_constraints)):
        if query_constraints[i]['constraint_type'] == 'string':
            field_text = query_constraints[i]['content']
            field_type = query_constraints[i]['field']
            not_present = True
            for x in search_content[field_type]:
                # strings match with query and text field match_txt
                if field_text[0] == x:
                    query_constraints[i]['content'] = [x]
                    search_content[field_type].remove(x)
                    not_present = False

            if not_present:
                matches.append(i)

    for k in matches:
        field_type = query_constraints[k]['field']
        for x in search_content[field_type]:
            # strings match with query and text field match_txt
            query_constraints[k]['content'] = [x]
            search_content[field_type].remove(x)

    return HttpResponse(json.dumps(query_constraints))


@login_required
def fact_graph(request):
    search_size = int(request.POST['fact_graph_size'])
    es_params = request.POST
    # fact_m = FactManager(request)
    fact_g = FactGraph(request, es_params, search_size)
    try:
        graph_data, fact_names, max_node_size, max_link_size, min_node_size = fact_g.fact_graph()

        template_params = {'STATIC_URL': STATIC_URL,
                        'URL_PREFIX': URL_PREFIX,
                        'search_id': 1,
                        'searches': Search.objects.filter(author=request.user),
                        'graph_data': graph_data,
                        'max_node_size': max_node_size,
                        'max_link_size': max_link_size,
                        'min_node_size': min_node_size,
                        'fact_names': fact_names}
        template = loader.get_template('fact_graph_results.html')
    except Exception as e:
        template = Template('An error has occurred in <i>{{func}}</i>: <i>{{error}}</i>')
        template_params = Context({'func':'fact graph', 'error': str(e)})
        return HttpResponse(template.render(template_params))

    return HttpResponse(template.render(template_params, request))<|MERGE_RESOLUTION|>--- conflicted
+++ resolved
@@ -23,11 +23,7 @@
     from io import StringIO # NEW PY REQUIREMENT
 
 from django.contrib.auth.decorators import login_required
-<<<<<<< HEAD
-from django.http import HttpResponse, StreamingHttpResponse, JsonResponse
-=======
 from django.http import HttpResponse, StreamingHttpResponse, HttpResponseBadRequest, JsonResponse
->>>>>>> ad5fd4bb
 from django.template import loader
 from django.utils.encoding import smart_str
 from searcher.dashboard.dashboard import SearcherDashboard
@@ -49,7 +45,6 @@
 
 from task_manager.models import Task
 
-<<<<<<< HEAD
 from texta.settings import STATIC_URL, URL_PREFIX, date_format, es_links, INFO_LOGGER, ERROR_LOGGER, es_url
 
 from searcher.view_functions.export_pages import export_pages
@@ -62,76 +57,6 @@
     from io import StringIO # NEW PY REQUIREMENT
 
 
-def ngrams(input_list, n):
-  return zip(*[input_list[i:] for i in range(n)])
-
-
-def convert_date(date_string,frmt):
-    return datetime.strptime(date_string,frmt).date()
-
-
-def collect_map_entries(map_):
-    entries = []
-    for key, value in map_.items():
-        value['key'] = key
-        entries.append(value)
-
-    return entries
-
-
-def get_fields(es_m):
-    texta_reserved = ['texta_facts']
-    mapped_fields = es_m.get_mapped_fields()
-    fields_with_facts = es_m.get_fields_with_facts()
-
-    fields = []
-
-    for mapped_field,dataset_info in mapped_fields.items():
-        data = json.loads(mapped_field)
-
-        path = data['path']
-
-        if path not in texta_reserved:
-
-            path_list = path.split('.')
-
-            label = '{0} --> {1}'.format(path_list[0], path_list[-1]) if len(path_list) > 1 else path_list[0]
-            label = label.replace('-->', u'→')
-
-            if data['type'] == 'date':
-                data['range'] = get_daterange(es_m, path)
-
-            data['label'] = label
-
-            field = {'data': json.dumps(data), 'label': label, 'type': data['type']}
-            fields.append(field)
-
-            if path in fields_with_facts['fact']:
-                data['type'] = 'facts'
-                field = {'data': json.dumps(data), 'label': label + ' [fact_names]', 'type':'facts'}
-                fields.append(field)
-
-            if path in fields_with_facts['fact_str']:
-                data['type'] = 'fact_str_val'
-                field = {'data': json.dumps(data), 'label': label + ' [fact_text_values]', 'type':'facts'}
-                fields.append(field)
-
-            if path in fields_with_facts['fact_num']:
-                data['type'] = 'fact_num_val'
-                field = {'data': json.dumps(data), 'label': label + ' [fact_num_values]', 'type':'facts'}
-                fields.append(field)
-
-    # Sort fields by label
-    fields = sorted(fields, key=lambda l: l['label'])
-
-    return fields
-
-
-def get_daterange(es_m, field):
-    min_val,max_val = es_m.get_extreme_dates(field)
-    return {'min':min_val,'max':max_val}
-
-=======
 from searcher.models import Search
 from searcher.view_functions.aggregations.agg_manager import AggManager
 from searcher.view_functions.build_search.build_search import execute_search
@@ -148,7 +73,75 @@
 
 class BuildSearchEsManager:
     build_search_es_m = None
->>>>>>> ad5fd4bb
+
+def ngrams(input_list, n):
+  return zip(*[input_list[i:] for i in range(n)])
+
+
+def convert_date(date_string,frmt):
+    return datetime.strptime(date_string,frmt).date()
+
+
+def collect_map_entries(map_):
+    entries = []
+    for key, value in map_.items():
+        value['key'] = key
+        entries.append(value)
+
+    return entries
+
+
+def get_fields(es_m):
+    texta_reserved = ['texta_facts']
+    mapped_fields = es_m.get_mapped_fields()
+    fields_with_facts = es_m.get_fields_with_facts()
+
+    fields = []
+
+    for mapped_field,dataset_info in mapped_fields.items():
+        data = json.loads(mapped_field)
+
+        path = data['path']
+
+        if path not in texta_reserved:
+
+            path_list = path.split('.')
+
+            label = '{0} --> {1}'.format(path_list[0], path_list[-1]) if len(path_list) > 1 else path_list[0]
+            label = label.replace('-->', u'→')
+
+            if data['type'] == 'date':
+                data['range'] = get_daterange(es_m, path)
+
+            data['label'] = label
+
+            field = {'data': json.dumps(data), 'label': label, 'type': data['type']}
+            fields.append(field)
+
+            if path in fields_with_facts['fact']:
+                data['type'] = 'facts'
+                field = {'data': json.dumps(data), 'label': label + ' [fact_names]', 'type':'facts'}
+                fields.append(field)
+
+            if path in fields_with_facts['fact_str']:
+                data['type'] = 'fact_str_val'
+                field = {'data': json.dumps(data), 'label': label + ' [fact_text_values]', 'type':'facts'}
+                fields.append(field)
+
+            if path in fields_with_facts['fact_num']:
+                data['type'] = 'fact_num_val'
+                field = {'data': json.dumps(data), 'label': label + ' [fact_num_values]', 'type':'facts'}
+                fields.append(field)
+
+    # Sort fields by label
+    fields = sorted(fields, key=lambda l: l['label'])
+
+    return fields
+
+
+def get_daterange(es_m, field):
+    min_val,max_val = es_m.get_extreme_dates(field)
+    return {'min':min_val,'max':max_val}
 
 def dashboard_endpoint(request):
     ds = Datasets().activate_datasets(request.session)
@@ -192,16 +185,9 @@
                        'fields': fields,
                        'searches': Search.objects.filter(author=request.user),
                        'lexicons': Lexicon.objects.all().filter(author=request.user),
-<<<<<<< HEAD
-                       'language_models': language_models,
-                       'allowed_datasets': datasets,
-                       'enabled_preprocessors': enabled_preprocessors,
-                       'task_params': task_params}
-=======
                        'language_models': language_models, 
                        'allowed_datasets': datasets,                       
                        'enabled_preprocessors': enabled_preprocessors}
->>>>>>> ad5fd4bb
 
     template = loader.get_template('searcher.html')
 
@@ -233,11 +219,6 @@
     try:
         q = combined_query
         desc = request.POST['search_description']
-<<<<<<< HEAD
-        s_content = json.dumps([request.POST[x] for x in request.POST.keys() if 'match_txt' in x])
-
-        search = Search(author=request.user, search_content=s_content, description=desc, query=json.dumps(q))
-=======
         s_content = {}
 
         # make json
@@ -252,7 +233,6 @@
                     s_content[match_field] = [request.POST[x]]
 
         search = Search(author=request.user,search_content=json.dumps(s_content),description=desc,query=json.dumps(q))
->>>>>>> ad5fd4bb
         search.save()
         for dataset_id in request.session['dataset']:
             dataset = Dataset.objects.get(pk=int(dataset_id))
