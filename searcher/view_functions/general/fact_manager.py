from utils.datasets import Datasets
from utils.es_manager import ES_Manager
import sys
import re
import json
import logging
import requests
import itertools
import traceback
from utils.log_manager import LogManager
<<<<<<< HEAD
import logging
from texta.settings import ERROR_LOGGER
=======
from texta.settings import FACT_PROPERTIES, ERROR_LOGGER
>>>>>>> 2bf1a8c4

class FactManager:
    """ Manage Searcher facts, like deleting/storing, adding facts.
    """
    def __init__(self,request):
        self.es_params = request.POST
        self.ds = Datasets().activate_datasets(request.session)
        self.es_m = self.ds.build_manager(ES_Manager)
        self.field = 'texta_facts'
        # Maybe should come from some settings file
        self.max_name_len = 15
        self.bs = 7500

    def remove_facts_from_document(self, rm_facts_dict, doc_id=False):
        '''remove a certain fact from all documents given a [str]key and [str]val'''
        try:
            query = self._fact_deletion_query(rm_facts_dict, doc_id)
            self.es_m.load_combined_query(query)
            response = self.es_m.scroll(size=self.bs, field_scroll=self.field)
            scroll_id = response['_scroll_id']
            total_docs = response['hits']['total']
            docs_left = total_docs # DEBUG
            print('Starting.. Total docs - ', total_docs) # DEBUG
            while total_docs > 0:
                try:
                    print('Docs left:', docs_left) # DEBUG
                    data = ''
                    for document in response['hits']['hits']:
                        new_field = [] # The new facts field
                        for fact in document['_source'][self.field]:
                            # If the fact name is in rm_facts_dict keys
                            if fact["fact"] in rm_facts_dict:
                                # If the fact value is not in the delete key values
<<<<<<< HEAD
                                if fact['str_val'] not in rm_facts_dict.getlist(fact["fact"]):
=======
                                if fact['str_val'] not in rm_facts_dict[fact["fact"]]:
>>>>>>> 2bf1a8c4
                                    new_field.append(fact)
                            else:
                                new_field.append(fact)
                        # Update dataset
                        data += json.dumps({"update": {"_id": document['_id'], "_type": document['_type'], "_index": document['_index']}})+'\n'
                        document = {'doc': {self.field: new_field}}
                        data += json.dumps(document)+'\n'
<<<<<<< HEAD
                    response = self.es_m.scroll(scroll_id=scroll_id, size=bs, field_scroll=self.field)
                    total_docs = len(response['hits']['hits'])
                    docs_left -= bs # DEBUG
=======
                    response = self.es_m.scroll(scroll_id=scroll_id, size=self.bs, field_scroll=self.field)
                    total_docs = len(response['hits']['hits'])
                    docs_left -= self.bs # DEBUG
>>>>>>> 2bf1a8c4
                    scroll_id = response['_scroll_id']
                    self.es_m.plain_post_bulk(self.es_m.es_url, data)
                except:
                    logging.getLogger(ERROR_LOGGER).error('A problem occurred during the fact deletion scrolling.', exc_info=True, extra={
                        'total_docs': total_docs,
                        'response': response,
                        'rm_facts_dict': rm_facts_dict
                    })
            print('DONE') # DEBUG
        except:
            logging.getLogger(ERROR_LOGGER).error('A problem occurred when attempting to delete facts.', exc_info=True, extra={
                'rm_facts_dict': rm_facts_dict,
                'total_docs': total_docs,
                'response': response,
            })


    def _fact_deletion_query(self, rm_facts_dict, doc_id):
        '''Creates the query for fact deletion based on dict of facts {nampe: val}'''
        fact_queries = []
        for key in rm_facts_dict:
            for val in rm_facts_dict[key]:
                terms = [{"term": {self.field+".fact": key}},{"term": {self.field+".str_val": val}}]
                if doc_id:
                    terms.append({"term": {"_id": doc_id}})
                fact_queries.append({"bool": {"must": terms}})

        query = {"main": {"query": {"nested": {"path": self.field,"query":
         {"bool":{"should":fact_queries}}}},"_source": [self.field]}}

        return query


class FactGraph(FactManager):
    def __init__(self, request, es_params, search_size):
        super().__init__(request)
        self.es_params = es_params
        self.search_size = search_size


    def fact_graph(self):
        facts, fact_combinations, unique_fact_names = self.facts_via_aggregation(size=self.search_size)
        # Get cooccurrences and remove values with 0
        fact_combinations = {k:v for k,v in dict(zip(fact_combinations, self.count_cooccurrences(fact_combinations))).items() if v != 0}
        shapes = ["circle", "cross", "diamond", "square", "triangle-down", "triangle-up"]
        types = dict(zip(unique_fact_names, itertools.cycle(shapes)))

        nodes = []
        max_node_size = 0
        min_node_size = 0
        for i, fact in enumerate(facts):
            nodes.append({"source": facts[fact]['id'], "size": facts[fact]['doc_count'], "score": facts[fact]['doc_count'], "name": facts[fact]['name'], "id": facts[fact]['value'], "type": types[facts[fact]['name']]})
            # Track max/min count
            count = facts[fact]['doc_count']
            if i == 0:
                max_node_size = count
                min_node_size = count
            max_node_size = max(max_node_size, count)
            min_node_size = min(min_node_size, count)

        links = []
        max_link_size = 0
        for fact in fact_combinations.keys():
            max_link_size = max(max_link_size, fact_combinations[fact])
            links.append({"source": facts[fact[0][0] + " - " + fact[0][1]]['id'], "target": facts[fact[1][0] + " - " + fact[1][1]]['id'], "count": fact_combinations[fact]})

        graph_data = json.dumps({"nodes": nodes, "links": links})
        return (graph_data, unique_fact_names, max_node_size, max_link_size, min_node_size)

    def facts_via_aggregation(self, size=15):
        """Finds all facts from current search.
        Parameters:
            size - [int=15] -- Amount of fact values per fact name to search in query
        Returns:
            facts - [dict] -- Details for each fact, ex: {'PER - kostja': {'id': 0, 'name': 'PER', 'value': 'kostja', 'doc_count': 44}}
            fact_combinations - [list of tuples] -- All possible combinations of all facts: [(('FIRST_FACTNAME', 'FIRST_FACTVAL'), ('SECOND_FACTNAME', 'SECOND_FACTVAL'))]
            unique_fact_names - [list of string] -- All unique fact names
        """

        aggs = {"facts": {"nested": {"path": "texta_facts"}, "aggs": {"fact_names": {"terms": {"field": "texta_facts.fact"}, "aggs": {"fact_values": {"terms": {"field": "texta_facts.str_val", "size": size}}}}}}}
        self.es_m.build(self.es_params)
        self.es_m.set_query_parameter('aggs', aggs)

        response = self.es_m.search()
        response_aggs = response['aggregations']['facts']['fact_names']['buckets']

        facts = {}
        fact_combinations = []
        fact_count = 0
        unique_fact_names = []
        for bucket in response_aggs:
            unique_fact_names.append(bucket['key'])
            for fact in bucket['fact_values']['buckets']:
                facts[bucket['key'] + " - " + fact['key']] = {'id': fact_count, 'name': bucket['key'], 'value': fact['key'], 'doc_count': fact['doc_count']}
                fact_combinations.append((bucket['key'], fact['key']))
                fact_count += 1
        fact_combinations = [x for x in itertools.combinations(fact_combinations, 2)]
        return (facts, fact_combinations, unique_fact_names)


    def count_cooccurrences(self, fact_pairs):
        """Finds the counts of cooccuring facts

        Arguments:
            fact_pairs {list of tuples of tuples} -- Example:[(('ORG', 'Riigikohus'),('PER', 'Jaan')), (('ORG', 'Riigikohus'),('PER', 'Peeter'))]

        Returns:
            [int list] -- Occurances of the given facts
        """
        dataset_str = self.es_m.stringify_datasets()
        
        queries = []
        for fact_pair in fact_pairs:
            fact_constraints = []
            for fact in fact_pair:
                constraint = {"nested": {"path": "texta_facts", "query": {"bool":{"must": [{"term": {"texta_facts.fact": fact[0]}}, {"term": {"texta_facts.str_val": fact[1]}}]}}}}
                fact_constraints.append(constraint)
            query = {"query": {"bool": {"must": fact_constraints}}, "size": 0}
            header = {"index": dataset_str}
            queries.append(json.dumps(header))
            queries.append(json.dumps(query))

        responses = self.es_m.perform_queries(queries)
        counts = [response["hits"]["total"] for response in responses]
        return counts


class FactAdder(FactManager):
    def __init__(self, request, es_params, fact_name, fact_value, fact_field, doc_id, method, match_type, case_sens):
        super().__init__(request)
        self.es_params = es_params
        self.fact_name = fact_name[:self.max_name_len]
        self.fact_value = fact_value
        self.fact_field = fact_field
        self.doc_id = doc_id
        self.method = method
        self.match_type = match_type
        self.case_sens = case_sens
        self.nested_field = None

        if len(self.fact_field.split('.')) > 1:
            self.nested_field = self.fact_field.split('.')


    def add_facts(self):
        if self.method == 'select_only':
            json_response = self.fact_to_doc()
        elif self.method == 'all_in_doc':
            json_response = self.doc_matches_to_facts()
        elif self.method == 'all_in_dataset':
            json_response = self.matches_to_facts()
        return json_response

    def fact_to_doc(self):
        """Add a fact to a certain document with given fact, span, and the document _id"""
        query = {"query": {"terms": {"_id": [self.doc_id] }}}
        response = self.es_m.perform_query(query)
        hits = response['hits']['hits']
        # If texta_facts not in document
        if self.field not in hits[0]['_source']:
            self.es_m.update_mapping_structure(self.field, FACT_PROPERTIES)

        data = ''
        for document in hits:
            content = self._derive_content(document)
            match = re.search(r"{}".format(self.fact_value), content, re.IGNORECASE | re.MULTILINE)
            save_val = match.group().lower() if not self.case_sens else match.group()
            new_fact = {'fact': self.fact_name, 'str_val':  save_val, 'doc_path': self.fact_field, 'spans': str([list(match.span())])}
            if self.field not in document['_source']:
                document['_source'][self.field] = [new_fact]
            else:
                document['_source'][self.field].append(new_fact)

            data += json.dumps({"update": {"_id": document['_id'], "_type": document['_type'], "_index": document['_index']}})+'\n'
            document = {'doc': {self.field: document['_source'][self.field]}}
            data += json.dumps(document)+'\n'
        response = self.es_m.plain_post_bulk(self.es_m.es_url, data)
        return {'fact_count': 1, 'status': 'success'}


    def doc_matches_to_facts(self):
        """Add all matches in a certain doc as a fact"""
        query = {"query": {"terms": {"_id": [self.doc_id] }}}
        response = self.es_m.perform_query(query)
        hits = response['hits']['hits']
        # If texta_facts not in document
        if self.field not in hits[0]['_source']:
            self.es_m.update_mapping_structure(self.field, FACT_PROPERTIES)

        fact_count = 0
        data, fact_count = self._derive_match_spans(hits, fact_count)
        response = self.es_m.plain_post_bulk(self.es_m.es_url, data)
        return {'fact_count': fact_count, 'status': 'success'}


    def matches_to_facts(self):
        """Add all matches in dataset as a fact"""

        if self.match_type == 'string':
            # Match the word everywhere in text
            query = {"main": {'query': {'query_string': {'query': '*{}*'.format(self.fact_value), 'fields': [self.fact_field]}}}}
        else:
            # Match prefix, or separate word
            query =  {"main": {"query": {"multi_match" : {"query":self.fact_value, "fields": [self.fact_field], "type": self.match_type}}}}

        # response = self.es_m.perform_query(query)
        self.es_m.load_combined_query(query)
        response = self.es_m.scroll(size=self.bs, field_scroll=self.fact_field)
        scroll_id = response['_scroll_id']
        total_docs = response['hits']['total']
        # If texta_facts not in document
        hits = response['hits']['hits']
        
        fact_count = 0
        if hits:
            try:
                if self.field not in hits[0]['_source']:
                    self.es_m.update_mapping_structure(self.field, FACT_PROPERTIES)
                while total_docs > 0:
                    data, fact_count = self._derive_match_spans(hits, fact_count)
                    response = self.es_m.scroll(scroll_id=scroll_id, size=self.bs, field_scroll=self.field)
                    if response['hits']:
                        total_docs = len(response['hits']['hits'])
                        scroll_id = response['_scroll_id']
                    self.es_m.plain_post_bulk(self.es_m.es_url, data)
            except Exception as e:
                logging.getLogger(ERROR_LOGGER).exception(e)
                return {'fact_count': fact_count, 'status': 'scrolling_error'}
        else:
            return {'fact_count': 0, 'status': 'no_hits'}
        return {'fact_count': fact_count, 'status': 'success'}


    def _derive_match_spans(self, hits, fact_count):
        if self.match_type == 'phrase':
            pattern = r"\b{}\b"
        elif self.match_type == 'phrase_prefix':
            pattern = r"\b{}\w*"
        elif self.match_type == 'string':
            pattern = r"\w*{}\w*"

        data = ''
        for document in hits:
            content = self._derive_content(document)
            new_facts = []
            for match in re.finditer(pattern.format(self.fact_value), content, re.IGNORECASE):
                save_val = match.group().lower() if not self.case_sens else match.group()
                new_facts.append({'fact': self.fact_name, 'str_val':  save_val, 'doc_path': self.fact_field, 'spans': str([list(match.span())])})
                fact_count += 1
            data = self._append_fact_to_doc(document, data, new_facts)
        return data, fact_count


    def _append_fact_to_doc(self, document, data, new_facts):
        if self.field not in document['_source']:
            document['_source'][self.field] = new_facts
        else:
            document['_source'][self.field].extend(new_facts)

        data += json.dumps({"update": {"_id": document['_id'], "_type": document['_type'], "_index": document['_index']}})+'\n'
        document = {'doc': {self.field: document['_source'][self.field]}}
        data += json.dumps(document)+'\n'
        return data

    def _derive_content(self, document):
        if self.nested_field:
            content = document['_source']
            for key in self.nested_field:
                content = content[key]
        else:
            content = document['_source'][self.fact_field]
        return content<|MERGE_RESOLUTION|>--- conflicted
+++ resolved
@@ -8,12 +8,7 @@
 import itertools
 import traceback
 from utils.log_manager import LogManager
-<<<<<<< HEAD
-import logging
-from texta.settings import ERROR_LOGGER
-=======
 from texta.settings import FACT_PROPERTIES, ERROR_LOGGER
->>>>>>> 2bf1a8c4
 
 class FactManager:
     """ Manage Searcher facts, like deleting/storing, adding facts.
@@ -47,11 +42,7 @@
                             # If the fact name is in rm_facts_dict keys
                             if fact["fact"] in rm_facts_dict:
                                 # If the fact value is not in the delete key values
-<<<<<<< HEAD
-                                if fact['str_val'] not in rm_facts_dict.getlist(fact["fact"]):
-=======
                                 if fact['str_val'] not in rm_facts_dict[fact["fact"]]:
->>>>>>> 2bf1a8c4
                                     new_field.append(fact)
                             else:
                                 new_field.append(fact)
@@ -59,15 +50,9 @@
                         data += json.dumps({"update": {"_id": document['_id'], "_type": document['_type'], "_index": document['_index']}})+'\n'
                         document = {'doc': {self.field: new_field}}
                         data += json.dumps(document)+'\n'
-<<<<<<< HEAD
-                    response = self.es_m.scroll(scroll_id=scroll_id, size=bs, field_scroll=self.field)
-                    total_docs = len(response['hits']['hits'])
-                    docs_left -= bs # DEBUG
-=======
                     response = self.es_m.scroll(scroll_id=scroll_id, size=self.bs, field_scroll=self.field)
                     total_docs = len(response['hits']['hits'])
                     docs_left -= self.bs # DEBUG
->>>>>>> 2bf1a8c4
                     scroll_id = response['_scroll_id']
                     self.es_m.plain_post_bulk(self.es_m.es_url, data)
                 except:
