--- conflicted
+++ resolved
@@ -43,18 +43,11 @@
             field_path = col.split('.')
 
             # Get content for the fields and make facts human readable
-<<<<<<< HEAD
             for p in field_path:
                 if col == u'texta_facts' and p in hit['_source']:
-                    content = improve_facts_readability(hit['_source'][p])
+                    content = str(improve_facts_readability(hit['_source'][p]))
                 else:
-                    content = hit['_source'][p] if p in hit['_source'] else ''
-=======
-            content = str(_improve_facts_readability(hit['_source'], field_path, col))
-
-            soup = BeautifulSoup(content)
-            content = soup.get_text()
->>>>>>> e1f498e3
+                    content = str(hit['_source'][p] if p in hit['_source'] else '')
 
             # To strip fields with whitespace in front
             try:
