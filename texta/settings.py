--- conflicted
+++ resolved
@@ -75,11 +75,7 @@
 	PROTOCOL = '{0}://'.format(os.getenv('TEXTA_PROTOCOL'))
 	DOMAIN = os.getenv('TEXTA_HOST')
 
-<<<<<<< HEAD
-	URL_PREFIX_DOMAIN = '{0}{1}'.format(PROTOCOL,DOMAIN)
-=======
 	URL_PREFIX_DOMAIN = '{0}{1}'.format(PROTOCOL, DOMAIN)
->>>>>>> 77430736
 	URL_PREFIX_RESOURCE = ''
 	ROOT_URLCONF = 'texta.urls'
 	STATIC_URL = '/static/'
@@ -297,16 +293,6 @@
 		'interval_in_seconds': 10,
 		'index_sqlite_path':   os.path.join(BASE_DIR, 'database', 'import_sync.db')
 	},
-<<<<<<< HEAD
-	
-	'urls': {
-		'mlp': 'http://127.0.0.1:5000/mlp/process'
-	}
-
-}
-if os.getenv('TEXTA_SERVER_TYPE') == 'docker':
-	DATASET_IMPORTER['urls']['mlp'] = 'http://127.0.0.1:5000/mlp/process'
-=======
 
 	'urls':               {
 		'mlp': 'http://10.6.6.92:5000/mlp/process'
@@ -315,7 +301,6 @@
 
 if os.getenv('TEXTA_SERVER_TYPE') == 'docker':
 	DATASET_IMPORTER['urls']['mlp'] = 'http://texta-mlp:5000/mlp/process'
->>>>>>> 77430736
 
 if not os.path.exists(DATASET_IMPORTER['directory']):
 	os.makedirs(DATASET_IMPORTER['directory'])
