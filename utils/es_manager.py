# -*- coding: utf8 -*-
from __future__ import print_function
import json
import copy
import requests
from functools import reduce
<<<<<<< HEAD
=======
from utils.generic_helpers import find_key_recursivly
import datetime
>>>>>>> 5162fed0

from utils.query_builder import QueryBuilder
from texta.settings import es_url, es_use_ldap, es_ldap_user, es_ldap_password, FACT_PROPERTIES, date_format, es_prefix

# Need to update index.max_inner_result_window to increase
HEADERS = {'Content-Type': 'application/json'}

class Singleton(type):

    _instances = {}

    def __call__(cls, *args, **kwargs):
        if cls not in cls._instances:
            cls._instances[cls] = super(Singleton, cls).__call__(*args, **kwargs)
        return cls._instances[cls]


class ES_Manager:
    """ Manage Elasticsearch operations and interface
    """

    HEADERS = HEADERS
    TEXTA_RESERVED = ['texta_facts']

    # Redefine requests if LDAP authentication is used
    if es_use_ldap:
        requests = requests.Session()
        requests.auth = (es_ldap_user, es_ldap_password)
    else:
        requests = requests

    def __init__(self, active_datasets, url=None):
        self.es_url = url if url else es_url
        self.active_datasets = active_datasets
        self.combined_query = None
        self._facts_map = None
        self.clear_readonly_block()

    def stringify_datasets(self):
        indices = [dataset.index for dataset in self.active_datasets]
        index_string = ','.join(indices)
        return index_string

    def bulk_post_update_documents(self, documents, ids):
        """Do both plain_post_bulk and _update_by_query"""
        data = ''

        for i, _id in enumerate(ids):
            data += json.dumps({"update": {"_id": _id, "_index": self.stringify_datasets()}}) + '\n'
            data += json.dumps({"doc": documents[i]}) + '\n'

        response = self.plain_post_bulk(self.es_url, data)
        response = self._update_by_query()
        return response

    def bulk_post_documents(self, documents, ids, document_locations):
        """Do just plain_post_bulk"""
        data = ''

        for i,_id in enumerate(ids):
            data += json.dumps({"update": {"_id": _id, "_index": document_locations[i]['_index'], "_type": document_locations[i]['_type']}})+'\n'
            data += json.dumps({"doc": documents[i]})+'\n'

        response = self.plain_post_bulk(self.es_url, data)

        return response

    def update_documents(self):
        """Do just _update_by_query"""
        response = self._update_by_query()
        return response

    def update_mapping_structure(self, new_field, new_field_properties):
        url = '{0}/{1}/_mappings/'.format(self.es_url, self.stringify_datasets())
        response = self.plain_get(url)

        for index in self.stringify_datasets().split(','):
            for mapping in response[index]['mappings'].keys():
                properties = response[index]['mappings'][mapping]['properties']

                if new_field not in properties:
                    properties[new_field] = new_field_properties

                if 'texta_facts' not in properties:
                    properties['texta_facts'] = FACT_PROPERTIES

                properties = {'properties': properties}

<<<<<<< HEAD
    def _update_by_query(self):
        response = self.plain_post('{0}/{1}/_update_by_query?refresh&conflicts=proceed'.format(self.es_url, self.index))
        return response

    def check_if_field_has_facts(self, sub_fields):
        """ Check if field is associate with facts in Elasticsearch
        """
        doc_path = '.'.join(sub_fields)

        request_url = '{0}/{1}/{2}/_count'.format(es_url, self.index, self.mapping)
        base_query = {"query": {"bool": {"filter": {'and': []}}}}
        base_query = {'query': {'nested': {'path': 'texta_facts', 'query': {'bool': {'filter': []}}}}}
        base_query['query']['nested']['query']['bool']['filter'].append({'term': {'texta_facts.doc_path': doc_path}})
=======
                response = self.plain_put(url, json.dumps(properties))

>>>>>>> 5162fed0

    def _update_by_query(self):
        response = self.plain_post('{0}/{1}/_update_by_query?refresh&conflicts=proceed'.format(self.es_url, self.stringify_datasets()))
        return response


    def _decode_mapping_structure(self, structure, root_path=list(), nested_layers=list()):
        """ Decode mapping structure (nested dictionary) to a flat structure
        """
        mapping_data = []

        for k,v in structure.items():
            # deal with fact field
            if 'properties' in v and k in self.TEXTA_RESERVED:
                sub_structure = v['properties']
                path_list = root_path[:]
                path_list.append(k)
                sub_mapping = [{'path': k, 'type': 'text'}]
                mapping_data.extend(sub_mapping)

            # deal with object & nested structures 
            elif 'properties' in v and k not in self.TEXTA_RESERVED:
                sub_structure = v['properties']

                # add layer path
                nested_layers_updated = nested_layers[:]
                if 'type' in v:
                    if v['type'] == 'nested':
                        nested_layers_updated.append(k)

                path_list = root_path[:]
                path_list.append(k)
                sub_mapping = self._decode_mapping_structure(sub_structure, root_path=path_list, nested_layers=nested_layers_updated)
                mapping_data.extend(sub_mapping)

            else:
                path_list = root_path[:]
                path_list.append(k)
                path = '.'.join(path_list)
                data = {'path': path, 'type': v['type'], 'nested_layers': nested_layers}
                mapping_data.append(data)

        return mapping_data

    @staticmethod
    def plain_get(url)-> dict:
        return ES_Manager.requests.get(url, headers=HEADERS).json()

    @staticmethod
    def plain_post(url, data=None)-> dict:
        return ES_Manager.requests.post(url, data=data, headers=HEADERS).json()

    @staticmethod
    def plain_post_bulk(url, data)-> dict:
        return ES_Manager.requests.post('{0}/_bulk'.format(url), data=data, headers=HEADERS).json()

    @staticmethod
    def plain_put(url, data=None)-> dict:
        return ES_Manager.requests.put(url, data=data, headers=HEADERS).json()

    @staticmethod
    def plain_delete(url, data=None)-> dict:
        return ES_Manager.requests.delete(url, data=data, headers=HEADERS).json()

    @staticmethod
    def plain_search(es_url, datasets, query)-> dict:
        return ES_Manager.requests.post(es_url+'/'+datasets+'/_search',data=json.dumps(query), headers=HEADERS).json()

    @staticmethod
    def plain_multisearch(es_url, data):
        responses = ES_Manager.requests.post(es_url+'/_msearch',data='\n'.join(data)+'\n', headers=HEADERS).json()
        if 'responses' in responses:
            return responses['responses']
        else:
            return []

    @staticmethod
    def plain_scroll(es_url, dataset, mapping, query, expiration_str='1m'):
        url = es_url + '/' + dataset + '/' + mapping + '/_search?scroll=' + expiration_str
        return ES_Manager.requests.post(url, data=query, headers=HEADERS).json()

    @staticmethod
    def delete_index(index):
        url = '{0}/{1}'.format(es_url, index)
        ES_Manager.requests.delete(url, headers=HEADERS)
        return True

    def get_fields_with_facts(self):
        queries = []

        fact_types_with_queries = {'fact': {'match_all': {}},
                                   'fact_str': {'nested': {'path': 'texta_facts', 'query': {'exists': {'field': 'texta_facts.str_val'}}, 'inner_hits': {}}},
                                   'fact_num': {'nested': {'path': 'texta_facts', 'query': {'exists': {'field': 'texta_facts.num_val'}}, 'inner_hits': {}}}}

        for fact_type,query in fact_types_with_queries.items():
            for active_dataset in self.active_datasets:

                aggs = {fact_type: {
                    "nested": {"path": "texta_facts"},
                    "aggs": {
                        fact_type: {
                            'terms': {"field": "texta_facts.doc_path", "size": 1, 'order': {'documents.doc_count': 'desc'}},
                            "aggs": {"documents": {"reverse_nested": {}}
                                }
                            }
                        }
                    }
                }

                query_header = {'index': active_dataset.index, 'mapping': active_dataset.mapping}
                query_body = {'query': query, 'aggs': aggs}
                queries.append(json.dumps(query_header))
                queries.append(json.dumps(query_body))

        responses = self.plain_multisearch(es_url, queries)

        fields_with_facts = {'fact': [], 'fact_str': [], 'fact_num': []}

        for response in responses:
            if 'aggregations' in response:
                aggregations = response['aggregations']
                for fact_type in list(fields_with_facts.keys()):
                    if fact_type in aggregations:
                        second_agg = aggregations[fact_type]
                        if fact_type in second_agg:
                            buckets = second_agg[fact_type]['buckets']
                            fields_with_facts[fact_type] += [a['key'] for a in buckets]

        return fields_with_facts


    @staticmethod
    def _parse_buckets(response, key):
        fact_count = response['aggregations'][key]
        if key in fact_count:
            return [bucket['key'] for bucket in fact_count[key]['buckets']]
        return []


    def get_mapped_fields(self):
        """ Get flat structure of fields from Elasticsearch mappings
        """
        mapping_data = {}

        if self.active_datasets:
            index_string = self.stringify_datasets()
            url = '{0}/{1}'.format(es_url,index_string)

            for index_name,index_properties in self.plain_get(url).items():
                for mapping in index_properties['mappings']:
                    mapping_structure = index_properties['mappings'][mapping]['properties']
                    decoded_mapping_structure = self._decode_mapping_structure(mapping_structure)

                    for field_mapping in decoded_mapping_structure:
                        field_mapping_json = json.dumps(field_mapping)
                        if field_mapping_json not in mapping_data:
                            mapping_data[field_mapping_json] = []

                        dataset_info = {'index': index_name,'mapping': mapping}
                        if dataset_info not in mapping_data[field_mapping_json]:
                            mapping_data[field_mapping_json].append({'index': index_name,'mapping': mapping})

        return mapping_data

    def get_column_names(self)-> list:
        """ Get Column names from flat mapping structure
            Returns: sorted list of names
        """
        mapped_fields = self.get_mapped_fields()
        mapped_fields = [json.loads(field_data) for field_data in list(mapped_fields.keys())]
        column_names = [c['path'] for c in mapped_fields if not self._is_reserved_field(c['path'])]
        column_names.sort()
        return column_names

    def _is_reserved_field(self, field_name):
        """ Check if a field is a TEXTA reserved name
        """
        reserved = False
        for r in self.TEXTA_RESERVED:
            if r in field_name:
                reserved = True
        return reserved

    def build(self, es_params):
        self.combined_query = QueryBuilder(es_params).query

    def get_combined_query(self):
        return self.combined_query

    def load_combined_query(self, combined_query):
        self.combined_query = combined_query

    def set_query_parameter(self, key, value):
        """ Set query[key] = value in the main query structure
        """
        self.combined_query['main'][key] = value

    def _check_if_qmain_is_empty(self):
        _must = len(self.combined_query['main']["query"]["bool"]["must"])
        _should = len(self.combined_query['main']["query"]["bool"]["should"])
        _must_not = len(self.combined_query['main']["query"]["bool"]["must_not"])
        return _must == 0 and _should == 0 and _must_not == 0

    def _check_if_qfacts_is_empty(self):
        _include = self.combined_query['facts']['total_include']
        _exclude = self.combined_query['facts']['total_exclude']
        return _include == 0 and _exclude == 0

    def is_combined_query_empty(self):
        _empty_facts = self._check_if_qmain_is_empty()
        _empty_main = self._check_if_qfacts_is_empty()
        return _empty_facts and _empty_main

    @staticmethod
    def _merge_maps(temp_map_list, union=False):
        final_map = {}
        key_set_list = [set(m.keys()) for m in temp_map_list]
        if union:
            intersection_set = reduce(lambda a, b: a | b, key_set_list)
        else:
            intersection_set = reduce(lambda a, b: a & b, key_set_list)
        # Merge all maps:
        for k in intersection_set:
            for m in temp_map_list:
                if k not in final_map:
                    final_map[k] = {}
                for sub_k in m[k]:
                    if sub_k not in final_map[k]:
                        final_map[k][sub_k] = []
                    final_map[k][sub_k].extend(m[k][sub_k])
        return final_map

    def search(self):
        """ Search
        """
        q = json.dumps(self.combined_query['main'])
        search_url = '{0}/{1}/_search'.format(es_url, self.stringify_datasets())
        response = self.plain_post(search_url, q)
        return response

    def process_bulk(self, hits):
        data = ''
        for hit in hits:
            data += json.dumps({"delete":{"_index":self.stringify_datasets(),"_id":hit['_id']}})+'\n'
        return data

    def delete(self, time_out='1m'):
        """ Deletes the selected rows
        """

        q = json.dumps(self.combined_query['main'])
        search_url = '{0}/{1}/_search?scroll={2}'.format(es_url, self.stringify_datasets(), time_out)
        response = requests.post(search_url, data=q, headers=HEADERS).json()
<<<<<<< HEAD
=======

>>>>>>> 5162fed0
        scroll_id = response['_scroll_id']
        total_hits = response['hits']['total']

        # Delete initial response
        data = self.process_bulk(response['hits']['hits'])
        delete_url = '{0}/{1}/_bulk'.format(es_url, self.stringify_datasets())
        deleted = requests.post(delete_url, data=data, headers=HEADERS)

        while total_hits > 0:
            response = self.scroll(scroll_id=scroll_id, time_out=time_out)
            total_hits = len(response['hits']['hits'])
            scroll_id = response['_scroll_id']
            data = self.process_bulk(response['hits']['hits'])
            delete_url = '{0}/{1}/_bulk'.format(es_url, self.stringify_datasets())
            deleted = requests.post(delete_url, data=data, headers=HEADERS)
        return True
    
    def add_document(self, document):
        """ Indexes given json document
        """
        document = json.dumps(document)
        url = '{0}/{1}/{2}/'.format(es_url, self.index, self.mapping)
        response = self.plain_post(url, data=document)
        return True

    def scroll(self, scroll_id=None, time_out='1m', id_scroll=False, field_scroll=False, size=100, match_all=False):
        """ Search and Scroll
        """
        if scroll_id:
            q = json.dumps({"scroll": time_out, "scroll_id": scroll_id})
            search_url = '{0}/_search/scroll'.format(es_url)
        else:
            if match_all is True:
                q = {}
            else:
                q = self.combined_query['main']
            q['size'] = size
            search_url = '{0}/{1}/_search?scroll={2}'.format(es_url, self.stringify_datasets(), time_out)

            if id_scroll:
                q['_source'] = 'false'
            elif field_scroll:
                q['_source'] = field_scroll

            q = json.dumps(q)

        response = self.requests.post(search_url, data=q, headers=HEADERS).json()
        return response

    def get_total_documents(self):
        q = self.combined_query['main']
        total = self.plain_search(self.es_url, self.stringify_datasets(), q)['hits']['total']
        return int(total)

    @staticmethod
    def get_indices():
        url = '{0}/_cat/indices?format=json'.format(es_url)
        response = ES_Manager.requests.get(url, headers=HEADERS).json()
        indices = sorted([{'index':i['index'],'status':i['status'],'docs_count':i['docs.count'],'store_size':i['store.size']} for i in response], key=lambda k: k['index'])

        # Filter according to prefix
        if es_prefix:
            indices = [i for i in indices if i['index'].startswith(es_prefix)]
        return indices

    @staticmethod
    def get_mappings(index):
        url = '{0}/{1}'.format(es_url, index)
        response = ES_Manager.requests.get(url, headers=HEADERS).json()

        return sorted([mapping for mapping in response[index]['mappings']])

    @staticmethod
    def open_index(index):
        url = '{0}/{1}/_open'.format(es_url, index)
        response = ES_Manager.requests.post(url, headers=HEADERS).json()
        return response

    @staticmethod
    def close_index(index):
        url = '{0}/{1}/_close'.format(es_url, index)
        response = ES_Manager.requests.post(url, headers=HEADERS).json()
        return response

    def merge_combined_query_with_query_dict(self, query_dict):
        """ Merge the current query with the provided query
            Merges the dictonaries entry-wise and uses conjunction in boolean queries, where needed. Alters the current query in place.
        """

        try:
            query_dict['main']['query']['bool']
        except:
            raise Exception('Incompatible queries.')

        if 'must' in query_dict['main']['query']['bool'] and query_dict['main']['query']['bool']['must']:
            for constraint in query_dict['main']['query']['bool']['must']:
                self.combined_query['main']['query']['bool']['must'].append(constraint)
        if 'should' in query_dict['main']['query']['bool'] and query_dict['main']['query']['bool']['should']:
            if len(query_dict['main']['query']['bool']['should']) > 1:
                target_list = []
                self.combined_query['main']['query']['bool']['must'].append({'or':target_list})
            else:
                target_list = self.combined_query['main']['query']['bool']['must']
            for constraint in query_dict['main']['query']['bool']['should']:
                target_list.append(constraint)
        if 'must_not' in query_dict['main']['query']['bool'] and query_dict['main']['query']['bool']['must_not']:
            for constraint in query_dict['main']['query']['bool']['must_not']:
                self.combined_query['main']['query']['bool']['must_not'].append(constraint)

    def more_like_this_search(self, fields, stopwords=[], docs_accepted=[], docs_rejected=[], handle_negatives='ignore', search_size=10):

        # Get ids from basic search
        docs_search = self._scroll_doc_ids()
        # Combine ids from basic search and mlt search

        docs_search = [json.dumps(d) for d in docs_search]
        docs_accepted = [json.dumps(d) for d in docs_accepted]

        docs_combined = list(set().union(docs_search, docs_accepted))

        docs_combined = [json.loads(d) for d in docs_search]

        mlt = {
            "more_like_this": {
                "fields" : fields,
                "like" : docs_combined,
                "min_term_freq" : 1,
                "max_query_terms" : 12,
            }
        }

        if stopwords:
            mlt["more_like_this"]["stop_words"] = stopwords

        highlight_fields = {}
        for field in fields:
            highlight_fields[field] = {}

        query = {
            "query": {
                "bool": {
                    "must": [mlt]
                }
            },
            "size": search_size,
            "highlight": {
                "pre_tags": ["<b>"],
                "post_tags": ["</b>"],
                "fields": highlight_fields
            }
        }

        if docs_rejected:
            if handle_negatives == 'unlike':
                mlt["more_like_this"]["unlike"] = self._add_doc_ids_to_query(docs_rejected)
            elif handle_negatives == 'ignore':
                rejected = [{'ids': {'values': docs_rejected}}]
                query["query"]["bool"]["must_not"] = rejected

        response = ES_Manager.plain_search(self.es_url, self.stringify_datasets(), query)

        return response

    def _add_doc_ids_to_query(self, ids):
        return [{"_index": self.stringify_datasets(), "_id": id} for id in ids]

    def _scroll_doc_ids(self, limit=500):
        ids = []


        response = self.scroll(id_scroll=True, size=100)
        scroll_id = response['_scroll_id']
        hits = response['hits']['hits']

        while hits:
            hits = response['hits']['hits']
            for hit in hits:
                ids.append({'_index': hit['_index'], '_type': hit['_type'], '_id': hit['_id']})
                if len(ids) == limit:
                    return ids
            response = self.scroll(scroll_id=scroll_id)
            scroll_id = response['_scroll_id']

        return ids


    def perform_queries(self, queries):
        response = ES_Manager.plain_multisearch(self.es_url, queries)
        return response


    def perform_query(self, query):
       response = ES_Manager.plain_search(self.es_url, self.stringify_datasets(), query)
       return response


    def get_extreme_dates(self, field):
        query = {"aggs":{"max_date":{"max":{"field":field}},"min_date":{"min":{"field":field, 'format': 'yyyy-MM-dd'}}}}
        url = "{0}/{1}/_search".format(self.es_url, self.stringify_datasets())
        response = requests.post(url, data=json.dumps(query), headers=HEADERS).json()
        aggs = response["aggregations"]

        _min = self._timestamp_to_str(aggs["min_date"]["value"])
        _max = self._timestamp_to_str(aggs["max_date"]["value"])

        print(_min,_max)

        return _min, _max


    @staticmethod
    def _timestamp_to_str(timestamp):
        date_object = datetime.date.fromtimestamp(timestamp/1000)
        return datetime.date.strftime(date_object, date_format)


    def clear_readonly_block(self):
        '''changes the property read_only_allow_delete of an index to False'''
        data = {"index":{"blocks":{"read_only_allow_delete":"false"}}}
        url = "{0}/{1}/_settings".format(self.es_url, self.stringify_datasets())
        response = self.plain_put(url, json.dumps(data))
        return response

    def get_mapping_schema(self)-> dict:
        endpoint_url = '{0}/{1}/_mapping'.format(es_url, self.stringify_datasets())
        response = self.plain_get(endpoint_url)
        return response

    def get_document_count(self, query: dict)-> int:
        """
        Returns how many documents are returned from a query using Elasticsearch's
        _count API.
        :param query: Dictionary of the search query send to Elasticsearch.
        :return: Integer of the amount of documents that correspond to the search query.
        """
        endpoint_url = '{0}/{1}/_count'.format(es_url, self.stringify_datasets())
        response = ES_Manager.requests.get(url=endpoint_url, json=query).json()
        return response['count']

    def get_fields_and_schemas(self, remove_duplicate_keys=False)-> list:
        """
        Given an index or multiple ones, fetches ALL of the fields in those
        indices and their respective schema types.

        Ex: [{'type': 'text', 'field': '_texta_id'}]

        :param remove_duplicate_keys: Whether to remove duplicate keys (same field name across multiple indices).
        :return: List of dictionaries with field name and their schema as keys.
        """
        fields_with_schemas = []

        column_names = self.get_column_names()  # List of all the field names across multiple indices.
        mappings = self.get_mapping_schema()  # Dictionary mappings of all the indices.

        for field in column_names:
            for item in find_key_recursivly(field, mappings):
                dictionary = {'field': field, 'type': item['type']}
                fields_with_schemas.append(dictionary)

        if remove_duplicate_keys:
            unique_fields_with_schemas = [i for n, i in enumerate(fields_with_schemas) if i not in fields_with_schemas[n + 1:]]
            return unique_fields_with_schemas
        else:
            return fields_with_schemas

<|MERGE_RESOLUTION|>--- conflicted
+++ resolved
@@ -4,11 +4,8 @@
 import copy
 import requests
 from functools import reduce
-<<<<<<< HEAD
-=======
 from utils.generic_helpers import find_key_recursivly
 import datetime
->>>>>>> 5162fed0
 
 from utils.query_builder import QueryBuilder
 from texta.settings import es_url, es_use_ldap, es_ldap_user, es_ldap_password, FACT_PROPERTIES, date_format, es_prefix
@@ -97,24 +94,8 @@
 
                 properties = {'properties': properties}
 
-<<<<<<< HEAD
-    def _update_by_query(self):
-        response = self.plain_post('{0}/{1}/_update_by_query?refresh&conflicts=proceed'.format(self.es_url, self.index))
-        return response
-
-    def check_if_field_has_facts(self, sub_fields):
-        """ Check if field is associate with facts in Elasticsearch
-        """
-        doc_path = '.'.join(sub_fields)
-
-        request_url = '{0}/{1}/{2}/_count'.format(es_url, self.index, self.mapping)
-        base_query = {"query": {"bool": {"filter": {'and': []}}}}
-        base_query = {'query': {'nested': {'path': 'texta_facts', 'query': {'bool': {'filter': []}}}}}
-        base_query['query']['nested']['query']['bool']['filter'].append({'term': {'texta_facts.doc_path': doc_path}})
-=======
                 response = self.plain_put(url, json.dumps(properties))
 
->>>>>>> 5162fed0
 
     def _update_by_query(self):
         response = self.plain_post('{0}/{1}/_update_by_query?refresh&conflicts=proceed'.format(self.es_url, self.stringify_datasets()))
@@ -368,10 +349,7 @@
         q = json.dumps(self.combined_query['main'])
         search_url = '{0}/{1}/_search?scroll={2}'.format(es_url, self.stringify_datasets(), time_out)
         response = requests.post(search_url, data=q, headers=HEADERS).json()
-<<<<<<< HEAD
-=======
-
->>>>>>> 5162fed0
+
         scroll_id = response['_scroll_id']
         total_hits = response['hits']['total']
 
