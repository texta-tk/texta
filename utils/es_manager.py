--- conflicted
+++ resolved
@@ -84,16 +84,12 @@
         self.combined_query = None
         self._facts_map = None
         self.es_cache = ES_Cache()
-<<<<<<< HEAD
+        self.clear_readonly_block()
     
     def stringify_datasets(self):
         indices = [dataset.index for dataset in self.active_datasets]
         index_string = ','.join(indices)
         return index_string
-=======
-        # Clears readonly block just in case the index has been set to read only
-        self.clear_readonly_block()
->>>>>>> e73ae739
 
     def bulk_post_update_documents(self, documents, ids):
         '''Do both plain_post_bulk and _update_by_query'''
