--- conflicted
+++ resolved
@@ -170,11 +170,7 @@
             start_idx = text_idx
 
         if text_idx is not None:
-<<<<<<< HEAD
             spans_to_data_indices.append(([start_idx, text_idx + 1], previous_data_indices))
-=======
-            spans_to_data_indices.append(([start_idx, text_idx+1], previous_data_indices))
->>>>>>> dba0f65f
 
         return spans_to_data_indices
 
