<<<<<<< HEAD
conda install requests numpy cython scikit-learn gensim django pathlib dateutil sympy lxml textract beautifulsoup4 elasticsearch==2.4.1
=======
conda install requests numpy cython scikit-learn gensim django pathlib sympy lxml beautifulsoup4 dateutil
pip install textract
pip install psycopg2-binary
>>>>>>> fdeb516e
<|MERGE_RESOLUTION|>--- conflicted
+++ resolved
@@ -1,7 +1,3 @@
-<<<<<<< HEAD
-conda install requests numpy cython scikit-learn gensim django pathlib dateutil sympy lxml textract beautifulsoup4 elasticsearch==2.4.1
-=======
 conda install requests numpy cython scikit-learn gensim django pathlib sympy lxml beautifulsoup4 dateutil
 pip install textract
-pip install psycopg2-binary
->>>>>>> fdeb516e
+pip install psycopg2-binary