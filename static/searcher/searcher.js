--- conflicted
+++ resolved
@@ -147,10 +147,7 @@
             var columns = []
             $('#columnsRow').find('th').each(function (index) {
                 // Append _DtCol to end to safe from naming conflicts
-<<<<<<< HEAD
                 columns.push({ 'className': 'DtCol_' + $(this).text(), 'targets': index })
-=======
->>>>>>> a867c336
                 if (index !== 0) {
                     columns.push({
                         'className': 'DtCol_' + $(this).text(),
@@ -167,11 +164,7 @@
                         "render": function (data, type, row, meta) {
                             return '<input type="checkbox" id=' + data + ' name=dt_delete_doc_checkbox>';
                         }
-<<<<<<< HEAD
  
-=======
-
->>>>>>> a867c336
                     })
                 }
             })
@@ -204,14 +197,6 @@
                     $('.dataTables_scrollHead').on('scroll', function () {
                         $('.dataTables_scrollBody').scrollLeft($(this).scrollLeft())
                     })
-<<<<<<< HEAD
-
-=======
-                    $('.selection-props-checkbox').append(
-                        $(`<input type="checkbox" id="scales" name="toggleTextSelectionCheckbox" onchange="toggleTextSelection(this)" checked title="Toggle fact adding menu in text selecting">`),
-                        $(`<label for="toggleTextSelectionCheckbox" title="Toggle fact adding menu in text selecting"> <span class="glyphicon glyphicon-hand-up"></span></label>`)
-                    );
->>>>>>> a867c336
                     // Initialize clicking HLs/selection text for properties
                     /* global createSelectionProps, selectionProps */
                     //createSelectionProps()
@@ -350,15 +335,11 @@
         }
     }
 
-<<<<<<< HEAD
     request.open('POST', PREFIX + '/dashboard_visualize')
     request.send(new FormData(formElement), true)
 
 }
 function aggregate () {
-=======
-function aggregate() {
->>>>>>> a867c336
     var container = $('#right')
     container.empty()
     container.append('Loading...')
@@ -616,11 +597,7 @@
     }
 }
 
-<<<<<<< HEAD
 function showStringChildren (data, childrenContainer, grandchildrenContainer, rowKey, type, field) {
-=======
-function showStringChildren(data, childrenContainer, grandchildrenContainer, rowKey, type) {
->>>>>>> a867c336
     childrenContainer.empty()
     grandchildrenContainer.empty()
 
@@ -635,7 +612,6 @@
             if (type === 'fact') {
                 searchKey = strip_html(rowKey, true)
                 searchVal = strip_html(this.key, true)
-<<<<<<< HEAD
                 
                 var addToSearchIcon =  $('<i>', {
                     class: "glyphicon glyphicon-search pull-right",
@@ -643,15 +619,6 @@
                     title:"Add to search",
                     style:"cursor: pointer",
                     onclick: `addFactToSearch("${searchKey}","${searchVal}", "${field}")`
-=======
-
-                var addToSearchIcon = $('<i>', {
-                    class: "glyphicon glyphicon-search pull-right",
-                    'data-toggle': "tooltip",
-                    title: "Add to search",
-                    style: "cursor: pointer",
-                    onclick: `addFactToSearch("${searchKey}","${searchVal}")`
->>>>>>> a867c336
                 });
 
                 // keep track of checkboxes using their name as {NAME: VALUE}, otherwise when clicking on another fact name, they get overwritten
@@ -750,20 +717,8 @@
     })
 }
 
-<<<<<<< HEAD
 function addFactToSearch (factName, factVal, field) {
     // Creates a fact_str_val search with the factName, factVal, and field
-=======
-function addFactToSearch(factName, factVal) {
-    $('#constraint_field option').each(function () {
-        if ($(this).val() !== '') {
-            if (JSON.parse($(this).val())['type'] === 'fact_str_val') {
-                $('#constraint_field').val($(this).val())
-                return false // break out of loop
-            }
-        }
-    })
->>>>>>> a867c336
 
     const fields_filtered = $('#constraint_field option').toArray().filter((obj) => {
         const val = $(obj).val()
@@ -803,12 +758,7 @@
     }
 }
 
-<<<<<<< HEAD
 function deleteFactFromDoc (fact_name, fact_value, doc_id) {
-=======
-function deleteFactFromDoc(fact_name, fact_value, doc_id) {
-    var request = new XMLHttpRequest()
->>>>>>> a867c336
     var form_data = new FormData()
     form_data.append(fact_name, fact_value)
     form_data.append('doc_id', doc_id)
