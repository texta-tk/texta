--- conflicted
+++ resolved
@@ -820,15 +820,6 @@
                 "scrollX": true
             });
 
-<<<<<<< HEAD
-            $(function () {
-                $("#examples").colResizable({
-                    minWidth: 50
-                }); //in searcher_results.html template
-            });
-
-=======
->>>>>>> 8dfdf2e8
             var dataset = $("#dataset").val();
             var mapping = $("#mapping").val();
             loadUserPreference(dataset, mapping);
