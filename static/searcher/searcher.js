var counter = 1;
var key_timer;
var PREFIX = LINK_SEARCHER;
var factValSubCounter = {}
var examplesTable;
var layers = ['text','lemmas','facts'];

$(document).ready(function() {
    get_searches();
	
	change_agg_field(1);
	
	$('#agg_daterange_from_1').datepicker({format: "yyyy-mm-dd", startView: 2, autoclose: true});
	$('#agg_daterange_to_1').datepicker({format: "yyyy-mm-dd", startView: 2, autoclose: true});
 
    $(document.body).on( 'click','a.toggle-visibility', function (e) {
        e.preventDefault();
 
        $(this).toggleClass('feature-invisible');
        
        // Get the column API object
        var column = examplesTable.column( $(this).attr('data-column') );
 
        // Toggle the visibility
        column.visible( ! column.visible() );
        
        examplesTable.columns.adjust();
        
        var dataset = $("#dataset").val();
        var mapping = $("#mapping").val();
        
        var hiddenFeatures = localStorage.getCacheItem("hiddenFeatures_"+dataset+"_"+mapping);
        if (!hiddenFeatures) {
            hiddenFeatures = {}
        }

        if ($(this).hasClass('feature-invisible')) {
            hiddenFeatures[$(this).attr('data-column')] = true;
        } else {
            if (hiddenFeatures.hasOwnProperty($(this).attr('data-column'))) {
                delete hiddenFeatures[$(this).attr('data-column')];
            }
        }
        localStorage.setCacheItem(("hiddenFeatures_"+dataset+"_"+mapping), hiddenFeatures, {months: 1});
    } );
	
	
	$('#n_clusters').bootstrapSlider({
		formatter: function(value) {
			return 'Current value: ' + value;
		}
	});

	$('#n_samples').bootstrapSlider({
		formatter: function(value) {
			return 'Current value: ' + value;
		}
	});

	$('#n_keywords').bootstrapSlider({
		formatter: function(value) {
			return 'Current value: ' + value;
		}
	});	
	
});


$(document).mousemove(function(e) {
    window.MOUSE_X = e.pageX;
    window.MOUSE_Y = e.pageY;
});	


function in_array(value, array) {
  return array.indexOf(value) > -1;
}


function get_query(){
    
    var formElement = document.getElementById("filters");
    var request = new XMLHttpRequest();
    
    request.onreadystatechange=function() {
        if (request.readyState==4 && request.status==200) {
            if (request.responseText.length > 0) {
				var query_container = $("#query-modal-content");
				query_container.html(JSON.stringify(JSON.parse(request.responseText)));
            }
        }
    }

    request.open("POST",PREFIX+'/get_query');
    request.send(new FormData(formElement),true);
	
}


function search_as_you_type_query(){
   clearTimeout(key_timer);
   key_timer=setTimeout(function validate(){query();},500);
}


<<<<<<< HEAD
function render_saved_search(search_id) {

    $.get(PREFIX + '/get_srch_query', {search_id: search_id}, function(data) {
        data = JSON.parse(data);

        $('#constraints').empty();
        for (var i = 0; i < data.length; i++) {
            console.log(data[i]);
            render_saved_search_field(data[i], '', '');
        }
    });
}


function render_saved_search_field(field_data, min_date, max_date) {
    $('#constraint_field option').filter(function() {
        console.log(derive_text_node_value(field_data) + ' ' + $(this).text() === derive_text_node_value(field_data));
        return $(this).text() === derive_text_node_value(field_data);
    }).prop('selected', true)

    add_field(min_date, max_date);

    if (field_data.constraint_type === 'date') {
        $("#field_"+counter.toString()+" #daterange_from_"+counter.toString()).val(field_data.start_date);
        $("#field_"+counter.toString()+" #daterange_to_"+counter.toString()).val(field_data.end_date);
    } else if (field_data.constraint_type === 'string') {
        $('#match_operator_' + counter.toString()).val(field_data.operator);
        $('#match_type_' + counter.toString()).val(field_data.match_type);
        $('#match_slop_' + counter.toString()).val(field_data.slop);
        $('#match_txt_' + counter.toString()).val(field_data.content.join('\n'));
    } else if (field_data.constraint_type === 'facts') {
        $('#fact_operator_' + counter.toString()).val(field_data.operator);
        $('#fact_txt_'+counter.toString()).val(field_data.content.join('\n'));
    }
}


function derive_text_node_value(field_data) {
    if (field_data.constraint_type === 'string' || field_data.constraint_type === 'date') {
        return field_data.field.replace('.', ' → ');
    } else if (field_data.constraint_type === 'facts') {
        return field_data.field.replace('.', ' → ') + ' [facts]';
    } else if (field_data.constraint_type === 'str_fact_val') {
        return field_data.field.replace('.', ' → ') + ' [facts][text]';
    } else if (field_data.constraint_type === 'num_fact_val') {
        return field_data.field.replace('.', ' → ') + ' [facts][num]';
    }
=======
function lookup(fieldFullId, fieldId, action, lookup_types){
	
	var content = $("#"+fieldFullId).val();
    var lookup_data = {content: content, action: action, lookup_types: lookup_types}
	$.post(PREFIX+'/autocomplete', lookup_data, function(data) {
		if(data.length > 0){
			var suggestions_container = $("#suggestions_"+fieldId);
			suggestions_container.empty();
			
			process_suggestions(data,suggestions_container,fieldId,lookup_types);
			if(suggestions_container.html()){
				$("#suggestions_"+fieldId).show();	
			}
		}else{
			$("#suggestions_"+fieldId).hide();
		}
	});
}


function process_suggestions(suggestions,suggestions_container,field_id,lookup_types){
	var suggestions = JSON.parse(suggestions)

    $.each(suggestions, function(lookup_type,lookup_suggestions) {
		
		if(lookup_suggestions.length > 0){

			var li = $('<div/>')
				.text(lookup_type)
				.css("font-weight","Bold")
				.appendTo(suggestions_container);

			$.each(lookup_suggestions, function(i)
			{	
				var li = $('<li/>')
					.addClass('list-group-item')
					.addClass('pointer')
					.attr('onclick',"insert('"+lookup_suggestions[i]['resource_id']+"','"+field_id+"','"+lookup_suggestions[i]['entry_text']+"','"+lookup_type+"')")
					.html(lookup_suggestions[i]['display_text'])
					.appendTo(suggestions_container);
			});
		
		}
		
    })
	
}


function insert(resource_id,suggestionId,descriptive_term, lookup_type){
	if(resource_id){
		
		if(lookup_type == 'CONCEPT'){
			suggestion_prefix = '@C';
		}else if(lookup_type == 'LEXICON'){
			suggestion_prefix = '@L';
		}
		
		$('#field_'+suggestionId+" #match_txt_"+suggestionId).val(function(index, value) {return value.replace(/[^(\n)]*$/, '');});
		$('#field_'+suggestionId+" #match_txt_"+suggestionId).val($('#field_'+suggestionId+" #match_txt_"+suggestionId).val()+suggestion_prefix+resource_id+"-"+descriptive_term+"\n");
		$('#field_'+suggestionId+" #match_txt_"+suggestionId).focus();
		
	}else{
	    if(lookup_type == 'TEXT'){
	        $('#field_'+suggestionId+" #match_txt_"+suggestionId).val(function(index, value) {return value.replace(/[^(\n)]*$/, '');});
		    $('#field_'+suggestionId+" #match_txt_"+suggestionId).val($('#field_'+suggestionId+" #match_txt_"+suggestionId).val()+descriptive_term+"\n");
	    }
	    if(lookup_type == 'FACT_NAME'){
            var separatorIdx = suggestionId.indexOf('_');
            if (separatorIdx > -1) {
                var fieldId = suggestionId.substring(0, separatorIdx);
            } else {
                var fieldId = suggestionId;
            }

            if (separatorIdx > -1) {
                $('#field_'+fieldId+" #fact_txt_"+suggestionId).val(descriptive_term);
            } else {
                $('#field_'+fieldId+" #fact_txt_"+suggestionId).val(function(index, value) {return value.replace(/[^(\n)]*$/, '');});
                $('#field_'+fieldId+" #fact_txt_"+suggestionId).val($('#field_'+suggestionId+" #fact_txt_"+suggestionId).val()+descriptive_term+"\n");
            }
	    }
		if(lookup_type == 'FACT_VAL'){
			var suggestionIdPrefix = suggestionId.replace('_val','');
			$("#fact_constraint_val_"+suggestionIdPrefix).val(descriptive_term);
		}
	}
>>>>>>> 626ed8f8
}


function add_field(date_range_min,date_range_max){

	var field = $("#constraint_field").val();

    if( !field ){
        alert('No field selected.');
        return;
    }

    counter++;

    var data = JSON.parse(field);
    var field_path = data.path;
    var field_type = data.type;
    var path_list = data.path.split('.');

	var field_name = path_list[0];
	if(path_list.length > 1){
	    var sub_field = path_list[path_list.length-1];
	    field_name += ' ('+sub_field+')';
    }

    new_id = 'field_'+counter.toString();

    if(field_type == 'date'){
        $("#field_hidden_date").clone().attr('id',new_id).appendTo("#constraints");
        $("#field_"+counter.toString()+" #daterange_field_").attr('id','daterange_field_'+counter.toString()).attr('name','daterange_field_'+counter.toString()).val(field_path);
        $("#field_"+counter.toString()+" #selected_field_").attr('id','selected_field_'+counter.toString()).attr('name','selected_field_'+counter.toString()).html(field_name);
        $("#field_"+counter.toString()+" #remove_link").attr('onclick',"javascript:remove_field('"+new_id+"');");
		
        $("#field_"+counter.toString()+" #daterange_from_").attr('id','daterange_from_'+counter.toString());
        $("#field_"+counter.toString()+" #daterange_from_"+counter.toString()).attr('name','daterange_from_'+counter.toString());
        $("#field_"+counter.toString()+" #daterange_from_"+counter.toString()).datepicker({format: "yyyy-mm-dd",startView:2,startDate:date_range_min,endDate:date_range_max});
        $("#field_"+counter.toString()+" #daterange_to_").attr('id','daterange_to_'+counter.toString());
        $("#field_"+counter.toString()+" #daterange_to_"+counter.toString()).attr('name','daterange_to_'+counter.toString());
        $("#field_"+counter.toString()+" #daterange_to_"+counter.toString()).datepicker({format: "yyyy-mm-dd",startView:2,startDate:date_range_min,endDate:date_range_max});
    }

    else if(field_type == 'facts'){
		var fieldFullId = "fact_txt_"+counter.toString();
		
        $("#field_hidden_fact").clone().attr('id',new_id).appendTo("#constraints");
        $("#field_"+counter.toString()+" #fact_operator_").attr('id','fact_operator_'+counter.toString()).attr('name','fact_operator_'+counter.toString());
        $("#field_"+counter.toString()+" #selected_field_").attr('id','selected_field_'+counter.toString()).html(field_name+' [fact_names]');
        $("#field_"+counter.toString()+" #fact_field_").attr('id','fact_field_'+counter.toString()).attr('name','fact_field_'+counter.toString()).val(field_path);
        $("#field_"+counter.toString()+" #remove_link").attr('onclick',"javascript:remove_field('"+new_id+"');");
        $("#field_"+counter.toString()+" #suggestions_").attr('id','suggestions_'+counter.toString()).attr('name','suggestions_'+counter.toString());
        $("#field_"+counter.toString()+" #fact_txt_").attr('id','fact_txt_'+counter.toString()).attr('name','fact_txt_'+counter.toString());
        $("#field_"+counter.toString()+" #fact_txt_"+counter.toString()).attr('onkeyup','lookup("'+fieldFullId+'",'+counter.toString()+',"keyup", "FACT_NAME");');
        $("#field_"+counter.toString()+" #fact_txt_"+counter.toString()).attr('onfocus','lookup("'+fieldFullId+'","'+counter.toString()+'","focus", "FACT_NAME");');
        $("#field_"+counter.toString()+" #fact_txt_"+counter.toString()).attr('onblur','hide("'+counter.toString()+'");');
    }

    else if (field_type.substring(0,5) == 'fact_') {
        var counterStr = counter.toString();

        if (factValSubCounter[counterStr] === undefined) {
            var subCounter = 1;
        } else {
            var subCounter = factValSubCounter[counterStr];
        }

        var subCounterStr = subCounter.toString();
        var idCombination = counterStr + '_' + subCounterStr;

        if (field_type == 'fact_str_val') {
            addFactValueField(counterStr, subCounterStr, field_path, field_name, 'str');
        }

        else if (field_type == 'fact_num_val') {
            addFactValueField(counterStr, subCounterStr, field_path, field_name, 'num')
        }

        factValSubCounter[counterStr] = subCounter+1
    }

    else{
        $("#field_hidden").clone().attr('id',new_id).appendTo("#constraints");
        $("#field_"+counter.toString()+" #match_operator_").attr('id','match_operator_'+counter.toString()).attr('name','match_operator_'+counter.toString());
        $("#field_"+counter.toString()+" #selected_field_").attr('id','selected_field_'+counter.toString()).html(field_name);
        $("#field_"+counter.toString()+" #match_field_").attr('id','match_field_'+counter.toString()).attr('name','match_field_'+counter.toString()).val(field_path);
        $("#field_"+counter.toString()+" #match_type_").attr('id','match_type_'+counter.toString()).attr('name','match_type_'+counter.toString());
        $("#field_"+counter.toString()+" #match_slop_").attr('id','match_slop_'+counter.toString()).attr('name','match_slop_'+counter.toString());
        $("#field_"+counter.toString()+" #remove_link").attr('onclick',"javascript:remove_field('"+new_id+"');");
        $("#field_"+counter.toString()+" #suggestions_").attr('id','suggestions_'+counter.toString()).attr('name','suggestions_'+counter.toString());
        $("#field_"+counter.toString()+" #match_txt_").attr('id','match_txt_'+counter.toString()).attr('name','match_txt_'+counter.toString());
        
		$("#field_"+counter.toString()+" #match_txt_"+counter.toString()).attr('onkeyup','search_as_you_type_query();');
		
		var suggestion_types = ["CONCEPT","LEXICON"];
		
		var fieldFullId = "match_txt_"+counter.toString();

		$("#field_"+counter.toString()+" #match_txt_"+counter.toString()).attr('onkeyup','lookup("'+fieldFullId+'",'+counter.toString()+',"keyup", \''+suggestion_types+'\');');
        $("#field_"+counter.toString()+" #match_txt_"+counter.toString()).attr('onfocus','lookup("'+fieldFullId+'","'+counter.toString()+'","focus", \''+suggestion_types+'\');');
        $("#field_"+counter.toString()+" #match_txt_"+counter.toString()).attr('onblur','hide("'+counter.toString()+'");');
    }

    $("#field_"+counter.toString()).show();
    $("#constraint_field").val('');

}

function addFactValueField(counterStr, subCounterStr, field_path, field_name, value_type) {
        var idCombination = counterStr + '_' + subCounterStr;
        if (value_type == 'str') {
            var headingSuffix = ' [fact_text_values]';
        } else if (value_type == 'num') {
            var headingSuffix = ' [fact_num_values]';
        }

        $("#field_hidden_fact_val").clone().attr('id','field_'+counterStr).appendTo("#constraints");
        $("#field_"+counterStr+" #fact_operator_").attr('id','fact_operator_'+counterStr).attr('name','fact_operator_'+counterStr);
        $("#field_"+counterStr+" #selected_field_").attr('id','selected_field_'+counterStr).html(field_name + headingSuffix);
        $("#field_"+counterStr+" #remove_link").attr('onclick',"javascript:remove_field('field_" +counterStr+"');");
        $("#field_"+counterStr+" #fact_field_").attr('id','fact_field_'+counterStr).attr('name','fact_field_'+counterStr).val(field_path);
        $("#field_"+counterStr+" input[name='fact_constraint_type_']").attr('name', 'fact_constraint_type_'+counterStr).val(value_type)

        $("#field_"+counterStr+" #fact_txt_").attr('id','fact_txt_'+idCombination).attr('name','fact_txt_'+idCombination);
        $("#field_"+counterStr+" input[name='fact_constraint_val_']").attr('name','fact_constraint_val_'+idCombination).attr('id','fact_constraint_val_'+idCombination);
		
        $("#field_"+counterStr+" #fact_val_rules_").attr('id','fact_val_rules_'+counterStr);
        $("#field_"+counterStr+" #fact_val_rules_"+counterStr+" #fact_val_rule_").attr('id','fact_val_rule_'+idCombination);
        $("#fact_val_rule_"+idCombination+" select").attr('name','fact_constraint_op_'+idCombination)

        $("#field_"+counterStr+" button").attr('onclick','addFactValueFieldConstraint("'+counterStr+'","'+field_path+'")');

		
		var keyFieldId = "fact_txt_"+idCombination;
		
		$("#field_"+counterStr+" div[name=constraint_key_container] #suggestions_").attr('id','suggestions_'+idCombination).attr('name','suggestions_'+idCombination);
        $("#fact_txt_"+idCombination).attr('onkeyup','lookup("'+keyFieldId+'","'+idCombination+'","keyup", "FACT_NAME");');
        $("#fact_txt_"+idCombination).attr('onfocus','lookup("'+keyFieldId+'","'+idCombination+'","focus", "FACT_NAME");');
        $("#fact_txt_"+idCombination).attr('onblur','hide("'+idCombination+'");');
		
		var valIdCombination = idCombination+'_val';
		var valFieldId = "fact_constraint_val_"+idCombination;
		
        $("#field_"+counterStr+" div[name=constraint_val_container] #suggestions_").attr('id','suggestions_'+valIdCombination).attr('name','suggestions_'+valIdCombination);
		$("#fact_constraint_val_"+idCombination).attr('onkeyup','lookup("'+valFieldId+'","'+valIdCombination+'","keyup", "FACT_VAL");');
        $("#fact_constraint_val_"+idCombination).attr('onfocus','lookup("'+valFieldId+'","'+valIdCombination+'","focus", "FACT_VAL");');
        $("#fact_constraint_val_"+idCombination).attr('onblur','hide("'+valIdCombination+'");');
}


function getFieldContent(fieldId){
	
	var val = $("#"+fieldId).val();
	
	return val;
	
}


function addFactValueFieldConstraint(counterStr, field_path) {
    if (factValSubCounter[counterStr] === undefined) {
        var subCounter = 1;
    } else {
        var subCounter = factValSubCounter[counterStr];
    }

    var subCounterStr = subCounter.toString();

    var idCombination = counterStr + '_' + subCounterStr;

    $("#fact_val_rule_").clone().attr('id','fact_val_rule_'+idCombination).appendTo("#fact_val_rules_"+counterStr);

    $("#field_"+counterStr+" #fact_txt_").attr('id','fact_txt_'+idCombination).attr('name','fact_txt_'+idCombination);
    $("#field_"+counterStr+" input[name='fact_constraint_val_']").attr('name','fact_constraint_val_'+idCombination).attr('id','fact_constraint_val_'+idCombination);


	$("#field_"+counterStr+" div[name=constraint_key_container] #suggestions_").attr('id','suggestions_'+idCombination).attr('name','suggestions_'+idCombination);
    $("#fact_txt_"+idCombination).attr('onkeyup','lookup("","'+idCombination+'","keyup", "FACT_NAME");');
    $("#fact_txt_"+idCombination).attr('onfocus','lookup("","'+idCombination+'","focus", "FACT_NAME");');
    $("#fact_txt_"+idCombination).attr('onblur','hide("'+idCombination+'");');

	var valIdCombination = idCombination+'_val';
		
    $("#field_"+counterStr+" div[name=constraint_val_container] #suggestions_").attr('id','suggestions_'+valIdCombination).attr('name','suggestions_'+valIdCombination);
	$("#fact_constraint_val_"+idCombination).attr('onkeyup','lookup("","'+valIdCombination+'","keyup", "FACT_VAL");');
    $("#fact_constraint_val_"+idCombination).attr('onfocus','lookup("","'+valIdCombination+'","focus", "FACT_VAL");');
    $("#fact_constraint_val_"+idCombination).attr('onblur','hide("'+valIdCombination+'");');
	
    $("#fact_val_rule_"+idCombination+" select").attr('name','fact_constraint_op_'+idCombination);
	
	var action_button_container = $("#fact_val_rule_"+idCombination+" div[name='fact_action_button']");
	action_button_container.empty();

	var remove_button = $('<button/>')
		.attr('type','button')
		.attr('onclick','remove_fact_rule("'+idCombination+'")')
		.addClass('btn btn-sm center-block');

	var remove_span = $('<span/>')
		.addClass('glyphicon glyphicon-remove')
		.appendTo(remove_button);
	
	action_button_container.append(remove_button);

    factValSubCounter[counterStr] = factValSubCounter[counterStr] + 1;
}


function remove_fact_rule(rule_id){
	$("#fact_val_rule_"+rule_id).remove();
}


function select_all_fields(){
	if($('#check_all_mapping_fields').prop('checked') == true){
		$.each($("[name^='mapping_field_']"), function () {
			$(this).prop('checked', true);
		});
	}else{
		$.each($("[name^='mapping_field_']"), function () {
			$(this).prop('checked', false);
		});		
	}
}

function hide(id){
    var separatorIdx = id.indexOf('_');
    if (separatorIdx > -1) {
        var fieldId = id.substring(0, separatorIdx);
    } else {
        var fieldId = id;
    }

	setTimeout(function() {
		$("#field_"+fieldId+" #suggestions_"+id).hide();
	}, 500);
}


function remove_field(id){
	$("#"+id).remove();
}

function query(){
    
    var formElement = document.getElementById("filters");
    var request = new XMLHttpRequest();
    
    request.onreadystatechange=function() {
        if (request.readyState==4 && request.status==200) {
            $("#right").html(request.responseText);
            examplesTable = $('#examples').DataTable({
                  "bAutoWidth": false,
                  "deferRender": true,
                  "bServerSide": true,
                  'processing': true,
                  "sAjaxSource": PREFIX+"/table_content",
                  "sDom": '<"H"ipr>t<"F"lp>',
                  "sServerMethod":"GET",
                  "fnServerParams":function(aoData){
                      aoData.push({'name':'filterParams','value':JSON.stringify($("#filters").serializeArray())});
                   },
                  "oLanguage": { "sProcessing": "Loading..."}
            });
            var dataset = $("#dataset").val();
            var mapping = $("#mapping").val();
            loadUserPreference(dataset,mapping);
            $("#actions-btn").removeClass("invisible");
            $("#export-examples-modal").removeClass("invisible");
            $("#export-aggregation-modal").addClass("invisible");
        }
    }

    request.open("GET",PREFIX+'/table_header');
    request.send(new FormData(formElement));    
    
}


function cluster_query(){

    var formElement = document.getElementById("filters");
    var request = new XMLHttpRequest();

    request.onreadystatechange=function() {
		$("#right").html('Loading...');
        if (request.readyState==4 && request.status==200) {
            $("#right").html(request.responseText);
        }
    }

    request.open("POST",PREFIX+'/cluster_query');
    request.send(new FormData(formElement));  
	
}


function mlt_query(){

    var formElement = document.getElementById("filters");
	var mlt_field = $("select[id='mlt_fields']").val();
    var request = new XMLHttpRequest();
	
	if(mlt_field!=null){
		request.onreadystatechange=function() {
			$("#right").html('Loading...');
			if (request.readyState==4 && request.status==200) {
				$("#right").html(request.responseText);
			}
		}
		request.open("POST",PREFIX+'/mlt_query');
		request.send(new FormData(formElement));	
	}else{
		$("#right").html('No fields selected!');
	}
}


function accept_document(id){
	$('#docs').val($('#docs').val()+id+'\n');
	$('#row_'+id).remove();
}


function reject_document(id){
	$('#docs_rejected').val($('#docs_rejected').val()+id+'\n');
	$('#row_'+id).remove();
}


function aggregate(){
	var container = $("#right");
	container.empty();
	container.append("Loading...");
    
    var formElement = document.getElementById("filters");
    var request = new XMLHttpRequest();
    
    request.onreadystatechange=function() {
        if (request.readyState==4 && request.status==200) {
            if (request.responseText.length > 0) {
				displayAgg(JSON.parse(request.responseText));
                $("#actions-btn").removeClass("invisible");
                $("#export-examples-modal").addClass("invisible");
                $("#export-aggregation-modal").removeClass("invisible");
            }
        }
    }

    request.open("POST",PREFIX+'/aggregate');
    request.send(new FormData(formElement),true);
}


function displayAgg(response){
	var data = response;
	var container = $("#right");
	container.empty();
	
	var string_container = $("<div id='string_agg_container'></div>");
	var chart_container = $("<div id='daterange_agg_container'></div>");

	container.append(chart_container);	
	container.append(string_container);
	
	for (var i in data) {
		if(data.hasOwnProperty(i)){
			if(data[i].type == 'daterange'){
				drawTimeline(data[i]);
			}else if(data[i].type == 'string'){
				drawStringAggs(data[i]);
			} else if (data[i].type == 'fact') {
                drawStringAggs(data[i]);
            } else if (data[i].type == 'fact_str_val') {
                drawStringAggs(data[i]);
            } else if (data[i].type == 'fact_num_val') {
                drawStringAggs(data[i]);
            }
		} 
	}
	
}


function drawTimeline(data){

	var timeline_children_container = $("<div></div>");

	new Morris.Line({
		  element: 'daterange_agg_container',
		  resize: true,
		  data: data.data,
		  // The name of the data record attribute that contains x-values.
		  xkey: 'date',
		  // A list of names of data record attributes that contain y-values.
		  ykeys: data.ykeys,
		  // Labels for the ykeys -- will be displayed when you hover over the
		  // chart.
		  labels: data.labels,

		}).on('click', function(i, row) {
			var children_data = data.children[row.date];
			show_children(children_data,row.date,timeline_children_container);
		});
	
    $("#right").append(timeline_children_container);
}


function show_children(data,date,timeline_children_container) {
	timeline_children_container.empty();
	$.each(data, function(i,data_list){
        var responseContainers = [$("<div style='float: left; padding-left: 20px;'></div>")];

        var tbody = $("<tbody></tbody>");

        var valTables = []

		$.each(data_list.data, function(j,row){
			var row_container = $("<tr><td>"+row.val+"</td><td>"+row.key+"</td></tr>");

            var valsTbody = $("<tbody></tbody>");
            var valsTable = $("<table id='" + i + '-' + row.key + "-table' class='table table-striped table-hover fact-val-table-" + i +"' style='display: none;'></table>");
            valsTable.append("<thead><th colspan='2'>&nbsp;</th></head>");

            if (!row.hasOwnProperty('children')) {
                row.children = [];
            }

            $.each(row.children, function (k,child_row) {
                valsTbody.append($("<tr><td>"+child_row.val+"</td><td>"+child_row.key+"</td></tr>"));
            });

            row_container.click(function() {
                $('.fact-val-table-' + i).hide();
                $('#' + i + '-' + row.key + '-table').show();
            });

            valsTable.append(valsTbody);

            if (row.children.length > 0) {
                row_container.addClass("pointer")

                var responseContainer = $("<div style='float: left; padding-left: 20px;'></div>");
                responseContainer.append(valsTable);
                responseContainers.push(responseContainer)
            }

			tbody.append(row_container);
        });
		
		var table = $("<table class='table table-striped table-hover'></table>");
		table.append("<thead><th colspan='2'>"+data_list.label+"</th></head>");
		table.append(tbody);
		responseContainers[0].append(table);

        $.each(responseContainers, function (i, container) {
            timeline_children_container.append(container);
        });
	});
	
}

function drawStringAggs(data){
	var response_container = $("<div style='float: left; padding-left: 20px;'></div>");
	var table_container = $("<div style='float: left'></div>");
	var children_container = $("<div style='background-color: white; float: left; min-width: 200px;' class='hidden'></div>");
	var grandchildren_container = $("<div style='background-color: white; float: left; min-width: 200px;' class='hidden'></div>");

	var tbody = $("<tbody></tbody>");
	
	$.each(data.data, function(i,row){
		if(row.children.length > 0){
		    var row_container = $("<tr><td>"+row.val+"</td><td>"+row.key+"</td><td><span class='glyphicon glyphicon-menu-right'></span></td></tr>");
			row_container.click(function(){show_string_children(row.children,children_container, grandchildren_container)});
			row_container.addClass("pointer");
		} else {
		    var row_container = $("<tr><td>"+row.val+"</td><td>"+row.key+"</td><td></td></tr>");
        }
		tbody.append(row_container);
	});
	
	var table = $("<table class='table table-striped table-hover'></table>");
	table.append("<thead><th colspan='2'>Field #1</th></head>");
	table.append(tbody);
	
	table_container.append(table);
	
	response_container.append("<div class='row text-center'><h3>"+data.label+"</h3></div>");
	response_container.append(table_container);
	response_container.append(children_container);
    response_container.append(grandchildren_container)
	
	$("#string_agg_container").append(response_container);
}


function show_string_children(data,children_container,grandchildren_container) {
	children_container.empty();
    grandchildren_container.empty();

	var tbody = $("<tbody></tbody>");
	
	$.each(data, function(i,data_list){
		var row_container = $("<tr><td>"+data_list.val+"</td><td>"+data_list.key+"</td></tr>");

        if (data_list.hasOwnProperty('children') && data_list.children.length > 0) {
            var row_container = $("<tr><td>"+data_list.val+"</td><td>"+data_list.key+"</td><td><span class='glyphicon glyphicon-menu-right'></span></td></tr>");
            row_container.addClass("pointer");
        } else {
            var row_container = $("<tr><td>"+data_list.val+"</td><td>"+data_list.key+"</td><td></td></tr>");
        };

        row_container.click(function() {
            grandchildren_container.empty();

            if (data_list.hasOwnProperty('children') && data_list.children.length > 0) {
                var grandchildrenTbody = $("<tbody></tbody>");

                $.each(data_list.children, function(j, grandchild_data) {
                    grandchildrenTbody.append($("<tr><td>"+grandchild_data.val+"</td><td>"+grandchild_data.key+"</td></tr>"))
                })

                var grandchildrenTable = $("<table class='table table-striped table-hover'></table>");
                grandchildrenTable.append("<thead><th colspan='2'>&nbsp;</th></head>");
                grandchildrenTable.append(grandchildrenTbody);

                grandchildren_container.append(grandchildrenTable);
                grandchildren_container.removeClass("hidden");
            }
        });

		tbody.append(row_container);
	});
	
	var table = $("<table class='table table-striped table-hover'></table>");
	table.append("<thead><th colspan='2'>Field #2</th></head>");//.click(function(){children_container.addClass('hidden')});;

	table.append(tbody);
	
	children_container.append(table);
	children_container.removeClass("hidden");
	
}


function change_agg_field(field_nr){	
	var field_component = $("#agg_field_"+field_nr);
	var selected_field = field_component.val();
	var field_data = JSON.parse(selected_field);
	var selected_type = field_data['type'];
	
	if(selected_type == 'string'){
		$("#sort_by_"+field_nr).removeClass('hidden');
		$("#freq_norm_"+field_nr).addClass('hidden');
		$("#interval_"+field_nr).addClass('hidden');
		$("#agg_daterange_"+field_nr).addClass('hidden');
	}else if (selected_type == 'date'){
		
		$("#agg_daterange_from_"+field_nr).val(field_data['range']['min']);
		$("#agg_daterange_to_"+field_nr).val(field_data['range']['max']);
		
		$("#freq_norm_"+field_nr).removeClass('hidden');
		$("#interval_"+field_nr).removeClass('hidden');
		$("#sort_by_"+field_nr).addClass('hidden');	
		$("#agg_daterange_"+field_nr).removeClass('hidden');	
	}
	
}

function toggle_agg_field_2(action){
	
	if(action == 'add'){
		$("#agg_field_2_container").removeClass('hidden');
		$("#agg_field_2_button").addClass('hidden');
		$("#agg_field_2_selected").val('true');
	}else{
		$("#agg_field_2_button").removeClass('hidden');
		$("#agg_field_2_container").addClass('hidden');
		$("#agg_field_2_selected").val('false');		
	}

	
}

function remove_by_query(){
    var formElement = document.getElementById("filters");
    var request = new XMLHttpRequest();
    
    request.onreadystatechange=function() {
        if (request.readyState==4 && request.status==200) {
            if (request.responseText.length > 0) {
				alert('The documents are being deleted. Check the progress by searching again.');
            }
        }
    }

    request.open("POST",PREFIX+'/remove_by_query');
    request.send(new FormData(formElement),true);	
}


function save(){
	var description = prompt("Enter description for the search.");
	$('#search_description').val(description);
    
    var formElement = document.getElementById("filters");
    var request = new XMLHttpRequest();
    
    request.onreadystatechange=function() {
        if (request.readyState==4 && request.status==200) {
            get_searches();
        }
    }

    request.open("POST",PREFIX+'/save');
    request.send(new FormData(formElement),true);
    
}

function get_searches() {
    var request = new XMLHttpRequest();

    var formElement = document.getElementById("filters");
    
    request.onreadystatechange=function() {
        if (request.readyState==4 && request.status==200) {
            if (request.responseText.length > 0) {
                display_searches(JSON.parse(request.responseText));
            }
        }
    }
    
    request.open("GET",PREFIX+'/listing');
    request.send(new FormData(formElement),true);
}

function remove_search_callback(response_text) {
    var search_div = document.getElementById("search_"+response_text);
    search_div.parentNode.removeChild(search_div);
}

function display_searches(searches) {
    var searches_container = document.getElementById("saved_searches");
	
    while (searches_container.firstChild) {
        searches_container.removeChild(searches_container.firstChild);
    }
	
    for (var i = 0; i < searches.length; i++) {
		search_div = document.createElement("tr");

		inputElement = document.createElement("input");
        aElement = document.createElement("span");
        
        search_div.id = "search_" + searches[i].id;
        
        inputElement.type = "checkbox";
        inputElement.name = "saved_search_" + i;
        inputElement.value = searches[i].id;
        
		aElement.className = "glyphicon glyphicon-minus-sign pointer";
        aElement.onclick = function(id) {
            return function() {async_get_query(PREFIX + "/corpus_tool/delete?pk=" + id,remove_search_callback); };
        }(searches[i].id);      
		
		input_col = document.createElement("td");
		input_col.appendChild(inputElement);   
        search_div.appendChild(input_col);

		text_col = document.createElement("td");
		textNode = document.createTextNode(searches[i].desc);

        renderAnchor = document.createElement("a");
        renderAnchor.appendChild(textNode);
        renderAnchor.title = 'Display search parameters';
        renderAnchor.href = '#';
        renderAnchor.onclick = function(id) {
            return function() {render_saved_search(id);}}(searches[i].id);

        text_col.appendChild(renderAnchor);
        search_div.appendChild(text_col);

		remove_col = document.createElement("td");
		remove_col.appendChild(aElement);   
        search_div.appendChild(remove_col);

        searches_container.appendChild(search_div);
    }
}

function loadUserPreference(dataset,mapping) {
    var hiddenFeatures = localStorage.getCacheItem("hiddenFeatures_"+dataset+"_"+mapping);
    
    if (hiddenFeatures) {
        for (var featureIdx in hiddenFeatures) {
            if (hiddenFeatures.hasOwnProperty(featureIdx)) {
                $("#feature-"+featureIdx).trigger("click");
            }
        }
    }
}

function export_data(exportType) {
    var formElement = document.getElementById("filters");
    
    var query_args = $("#filters").serializeArray();
    
    query_args.push({name:"export_type",value:exportType})
    
    if (exportType == "agg") {
        query_args.push({name:"filename",value:$("#export-file-name-agg").val() + ".csv"});
    } else {
        query_args.push({name:"filename",value:$("#export-file-name-example").val() + ".csv"});
        var extent_dec = $("input[name=export-extent]:checked").val();
        var pagingInfo = examplesTable.page.info();
        
        switch(extent_dec) {
            case "page":
                query_args.push({name:"examples_start",value:pagingInfo.start});
                query_args.push({name:"num_examples",value:pagingInfo.length});
                break;
            case "pages":
                var startPage = Number($("#export-start-page").val()) - 1;
                var endPage = Number($("#export-end-page").val()) - 1;
                query_args.push({name:"examples_start",value:startPage * pagingInfo.length});
                query_args.push({name:"num_examples",value:(endPage - startPage + 1) * pagingInfo.length});
                
                break;
            case "all":
                query_args.push({name:"num_examples",value:"*"})
                break;
            case "rows":
                query_args.push({name:"examples_start",value:0});
                query_args.push({name:"num_examples",value:Number($("#export-rows").val())});
                break;
        }
        
        
        var features_dec = $("input[name=export-features]:checked").val();
        var features = []
        
        if (features_dec == "all") {
            $(".toggle-visibility").each(function() {
                features.push($(this).text());
            });
        } else {
            $(".toggle-visibility").each(function() {
                var current_feature = $(this);
                if (!current_feature.hasClass("feature-invisible")) {
                    features.push(current_feature.text());
                }
            });
        }
        
        query_args.push({name:"features",value:features});
    }
    

    var query = PREFIX+'/export?args='+JSON.stringify(query_args);

    window.open(query);
}
<|MERGE_RESOLUTION|>--- conflicted
+++ resolved
@@ -103,7 +103,6 @@
 }
 
 
-<<<<<<< HEAD
 function render_saved_search(search_id) {
 
     $.get(PREFIX + '/get_srch_query', {search_id: search_id}, function(data) {
@@ -151,7 +150,8 @@
     } else if (field_data.constraint_type === 'num_fact_val') {
         return field_data.field.replace('.', ' → ') + ' [facts][num]';
     }
-=======
+
+
 function lookup(fieldFullId, fieldId, action, lookup_types){
 	
 	var content = $("#"+fieldFullId).val();
@@ -239,7 +239,6 @@
 			$("#fact_constraint_val_"+suggestionIdPrefix).val(descriptive_term);
 		}
 	}
->>>>>>> 626ed8f8
 }
 
 
