var counter = 1;
var key_timer;
var PREFIX = LINK_SEARCHER;
var factValSubCounter = {}
var examplesTable;
var layers = ['text','lemmas','facts'];
var removed_facts = [];

$(document).ready(function() {
    get_searches();

	change_agg_field(1);

	$('#agg_daterange_from_1').datepicker({forormat: "yyyy-mm-dd", startView: 2, autoclose: true});
	$('#agg_daterange_to_1').datepicker({format: "yyyy-mm-dd", startView: 2, autoclose: true});

    $(document.body).on( 'click','a.toggle-visibility', function (e) {
        e.preventDefault();

        $(this).toggleClass('feature-invisible');

        // Get the column API object
        var column = examplesTable.column( $(this).attr('data-column') );

        // Toggle the visibility
        column.visible( ! column.visible() );

        examplesTable.columns.adjust();

        var dataset = $("#dataset").val();
        var mapping = $("#mapping").val();

        var hiddenFeatures = localStorage.getCacheItem("hiddenFeatures_"+dataset+"_"+mapping);
        if (!hiddenFeatures) {
            hiddenFeatures = {}
        }

        if ($(this).hasClass('feature-invisible')) {
            hiddenFeatures[$(this).attr('data-column')] = true;
        } else {
            if (hiddenFeatures.hasOwnProperty($(this).attr('data-column'))) {
                delete hiddenFeatures[$(this).attr('data-column')];
            }
        }
        localStorage.setCacheItem(("hiddenFeatures_"+dataset+"_"+mapping), hiddenFeatures, {months: 1});
    } );

    $('#n_char').bootstrapSlider({
		formatter: function(value) {
			return 'Current value: ' + value;
		}
    });
    $('#n_char_cluster').bootstrapSlider({
		formatter: function(value) {
			return 'Current value: ' + value;
		}
    });

	$('#n_clusters').bootstrapSlider({
		formatter: function(value) {
			return 'Current value: ' + value;
		}
	});

	$('#n_samples').bootstrapSlider({
		formatter: function(value) {
			return 'Current value: ' + value;
		}
	});

	$('#n_keywords').bootstrapSlider({
		formatter: function(value) {
			return 'Current value: ' + value;
		}
	});
	
	$('#n_features').bootstrapSlider({
		formatter: function(value) {
			return 'Current value: ' + value;
		}
    });
<<<<<<< HEAD

	$('#n_agg_size_1').bootstrapSlider({
		formatter: function(value) {
			return 'Current value: ' + value;
		}
    });

	$('#n_agg_size_2').bootstrapSlider({
=======
    $('#nFactGraphSize').bootstrapSlider({
>>>>>>> 390c3be4
		formatter: function(value) {
			return 'Current value: ' + value;
		}
    });

});

$(document).mousemove(function(e) {
    window.MOUSE_X = e.pageX;
    window.MOUSE_Y = e.pageY;
});


function in_array(value, array) {
  return array.indexOf(value) > -1;
}


function get_query(){

    var formElement = document.getElementById("filters");
    var request = new XMLHttpRequest();

    request.onreadystatechange=function() {
        if (request.readyState==4 && request.status==200) {
            if (request.responseText.length > 0) {
				var query_container = $("#query-modal-content");
				query_container.html(JSON.stringify(JSON.parse(request.responseText)));
            }
        }
    }

    request.open("POST",PREFIX+'/get_query');
    request.send(new FormData(formElement),true);

}


function search_as_you_type_query(){
   var search_as_you_type_selection = $('#search_as_you_type').prop('checked');
   if (search_as_you_type_selection){
       clearTimeout(key_timer);
       key_timer=setTimeout(function validate(){query();},500);
   }
}


function render_saved_search(search_id) {

    $.get(PREFIX + '/get_srch_query', {search_id: search_id}, function(data) {
        data = JSON.parse(data);

        $('#constraints').empty();
        for (var i = 0; i < data.length; i++) {
            render_saved_search_field(data[i], '', '');
        }
    });
}


function render_saved_search_field(field_data, min_date, max_date) {
    $('#constraint_field option').filter(function() {
        return $(this).text() === derive_text_node_value(field_data);
    }).prop('selected', true)

    add_field(min_date, max_date);

    if (field_data.constraint_type === 'date') {
        $("#field_"+counter.toString()+" #daterange_from_"+counter.toString()).val(field_data.start_date);
        $("#field_"+counter.toString()+" #daterange_to_"+counter.toString()).val(field_data.end_date);
    } else if (field_data.constraint_type === 'string') {
        $('#match_operator_' + counter.toString()).val(field_data.operator);
        $('#match_type_' + counter.toString()).val(field_data.match_type);
        $('#match_slop_' + counter.toString()).val(field_data.slop);
        $('#match_txt_' + counter.toString()).val(field_data.content.join('\n'));
    } else if (field_data.constraint_type === 'facts') {
        $('#fact_operator_' + counter.toString()).val(field_data.operator);
        $('#fact_txt_' + counter.toString()).val(field_data.content.join('\n'));
    } else if (field_data.constraint_type === 'str_fact_val') {
        $('#fact_operator_' + counter.toString()).val(field_data.operator);
        for (var i = 0; i < field_data.sub_constraints.length; i++) {
            var sub_constraint = field_data.sub_constraints[i];

            $('#fact_txt_' + counter.toString() + '_' + (factValSubCounter[counter.toString()] - 1)).val(sub_constraint.fact_name);
            $('#fact_constraint_op_' + counter.toString() + '_' + (factValSubCounter[counter.toString()] - 1)).val(sub_constraint.fact_val_operator);
            $('#fact_constraint_val_' + counter.toString() + '_' + (factValSubCounter[counter.toString()] - 1)).val(sub_constraint.fact_val);

            if (i < field_data.sub_constraints.length - 1) {
                addFactValueFieldConstraint(counter.toString(), field_data.field)
            }
        }

    } else if (field_data.constraint_type === 'num_fact_val') {

    }
}


function derive_text_node_value(field_data) {
    if (field_data.constraint_type === 'string' || field_data.constraint_type === 'date') {
        return field_data.field.replace('.', ' → ');
    } else if (field_data.constraint_type === 'facts') {
        return field_data.field.replace('.', ' → ') + ' [fact_names]';
    } else if (field_data.constraint_type === 'str_fact_val') {
        return field_data.field.replace('.', ' → ') + ' [fact_text_values]';
    } else if (field_data.constraint_type === 'num_fact_val') {
        return field_data.field.replace('.', ' → ') + ' [fact_num_values';
    }
}


function lookup(fieldFullId, fieldId, action, lookup_types){
	var content = $("#"+fieldFullId).val();
    var lookup_data = {content: content, action: action, lookup_types: lookup_types}
	$.post(PREFIX+'/autocomplete', lookup_data, function(data) {
		if(data.length > 0){
			var suggestions_container = $("#suggestions_"+fieldId);
			suggestions_container.empty();

			process_suggestions(data,suggestions_container,fieldId,lookup_types);
			if(suggestions_container.html()){
				$("#suggestions_"+fieldId).show();
			}
		}else{
			$("#suggestions_"+fieldId).hide();
		}
	});
}


function process_suggestions(suggestions,suggestions_container,field_id,lookup_types){
	var suggestions = JSON.parse(suggestions)

    $.each(suggestions, function(lookup_type,lookup_suggestions) {

		if(lookup_suggestions.length > 0){

			var li = $('<div/>')
				.text(lookup_type)
				.css("font-weight","Bold")
				.appendTo(suggestions_container);

			$.each(lookup_suggestions, function(i)
			{
				var li = $('<li/>')
					.addClass('list-group-item')
					.addClass('pointer')
					.attr('onclick',"insert('"+lookup_suggestions[i]['resource_id']+"','"+field_id+"','"+lookup_suggestions[i]['entry_text']+"','"+lookup_type+"')")
					.html(lookup_suggestions[i]['display_text'])
					.appendTo(suggestions_container);
			});

		}

    })

}


function insert(resource_id,suggestionId,descriptive_term, lookup_type){
	if(resource_id){

		if(lookup_type == 'CONCEPT'){
			suggestion_prefix = '@C';
		}else if(lookup_type == 'LEXICON'){
			suggestion_prefix = '@L';
		}

		$('#field_'+suggestionId+" #match_txt_"+suggestionId).val(function(index, value) {return value.replace(/[^(\n)]*$/, '');});
		$('#field_'+suggestionId+" #match_txt_"+suggestionId).val($('#field_'+suggestionId+" #match_txt_"+suggestionId).val()+suggestion_prefix+resource_id+"-"+descriptive_term+"\n");
		$('#field_'+suggestionId+" #match_txt_"+suggestionId).focus();

	}else{
	    if(lookup_type == 'TEXT'){
	        $('#field_'+suggestionId+" #match_txt_"+suggestionId).val(function(index, value) {return value.replace(/[^(\n)]*$/, '');});
		    $('#field_'+suggestionId+" #match_txt_"+suggestionId).val($('#field_'+suggestionId+" #match_txt_"+suggestionId).val()+descriptive_term+"\n");
	    }
	    if(lookup_type == 'FACT_NAME'){
            var separatorIdx = suggestionId.indexOf('_');
            if (separatorIdx > -1) {
                var fieldId = suggestionId.substring(0, separatorIdx);
            } else {
                var fieldId = suggestionId;
            }

            if (separatorIdx > -1) {
                $('#field_'+fieldId+" #fact_txt_"+suggestionId).val(descriptive_term);
            } else {
                $('#field_'+fieldId+" #fact_txt_"+suggestionId).val(function(index, value) {return value.replace(/[^(\n)]*$/, '');});
                $('#field_'+fieldId+" #fact_txt_"+suggestionId).val($('#field_'+suggestionId+" #fact_txt_"+suggestionId).val()+descriptive_term+"\n");
            }
	    }
		if(lookup_type == 'FACT_VAL'){
			var suggestionIdPrefix = suggestionId.replace('_val','');
			$("#fact_constraint_val_"+suggestionIdPrefix).val(descriptive_term);
		}
	}
}


function add_field(date_range_min,date_range_max){

	var field = $("#constraint_field").val();

    if( !field ){
        swal('Warning!','No field selected!','warning');
        return;
    }

    counter++;

    var data = JSON.parse(field);
    var field_path = data.path;
    var field_type = data.type;
    var path_list = data.path.split('.');

	var field_name = path_list[0];
	if(path_list.length > 1){
	    var sub_field = path_list[path_list.length-1];
	    field_name += ' ('+sub_field+')';
    }

    new_id = 'field_'+counter.toString();

    if(field_type == 'date'){
        $("#field_hidden_date").clone().attr('id',new_id).appendTo("#constraints");
        $("#field_"+counter.toString()+" #daterange_field_").attr('id','daterange_field_'+counter.toString()).attr('name','daterange_field_'+counter.toString()).val(field_path);
        $("#field_"+counter.toString()+" #selected_field_").attr('id','selected_field_'+counter.toString()).attr('name','selected_field_'+counter.toString()).html(field_name);
        $("#field_"+counter.toString()+" #remove_link").attr('onclick',"javascript:remove_field('"+new_id+"');");

        $("#field_"+counter.toString()+" #daterange_from_").attr('id','daterange_from_'+counter.toString());
        $("#field_"+counter.toString()+" #daterange_from_"+counter.toString()).attr('name','daterange_from_'+counter.toString());
        $("#field_"+counter.toString()+" #daterange_from_"+counter.toString()).datepicker({format: "yyyy-mm-dd",startView:2,startDate:date_range_min,endDate:date_range_max});
        $("#field_"+counter.toString()+" #daterange_to_").attr('id','daterange_to_'+counter.toString());
        $("#field_"+counter.toString()+" #daterange_to_"+counter.toString()).attr('name','daterange_to_'+counter.toString());
        $("#field_"+counter.toString()+" #daterange_to_"+counter.toString()).datepicker({format: "yyyy-mm-dd",startView:2,startDate:date_range_min,endDate:date_range_max});
    }

    else if(field_type == 'facts'){
		var fieldFullId = "fact_txt_"+counter.toString();

        $("#field_hidden_fact").clone().attr('id',new_id).appendTo("#constraints");
        $("#field_"+counter.toString()+" #fact_operator_").attr('id','fact_operator_'+counter.toString()).attr('name','fact_operator_'+counter.toString());
        $("#field_"+counter.toString()+" #selected_field_").attr('id','selected_field_'+counter.toString()).html(field_name+' [fact_names]');
        $("#field_"+counter.toString()+" #fact_field_").attr('id','fact_field_'+counter.toString()).attr('name','fact_field_'+counter.toString()).val(field_path);
        $("#field_"+counter.toString()+" #remove_link").attr('onclick',"javascript:remove_field('"+new_id+"');");
        $("#field_"+counter.toString()+" #suggestions_").attr('id','suggestions_'+counter.toString()).attr('name','suggestions_'+counter.toString());
        $("#field_"+counter.toString()+" #fact_txt_").attr('id','fact_txt_'+counter.toString()).attr('name','fact_txt_'+counter.toString());
        $("#field_"+counter.toString()+" #fact_txt_"+counter.toString()).attr('onkeyup','lookup("'+fieldFullId+'",'+counter.toString()+',"keyup", "FACT_NAME");');
        $("#field_"+counter.toString()+" #fact_txt_"+counter.toString()).attr('onfocus','lookup("'+fieldFullId+'","'+counter.toString()+'","focus", "FACT_NAME");');
        $("#field_"+counter.toString()+" #fact_txt_"+counter.toString()).attr('onblur','hide("'+counter.toString()+'");');
    }

    else if (field_type.substring(0,5) == 'fact_') {
        var counterStr = counter.toString();

        if (factValSubCounter[counterStr] === undefined) {
            var subCounter = 1;
        } else {
            var subCounter = factValSubCounter[counterStr];
        }

        var subCounterStr = subCounter.toString();
        var idCombination = counterStr + '_' + subCounterStr;

        if (field_type == 'fact_str_val') {
            addFactValueField(counterStr, subCounterStr, field_path, field_name, 'str');
        }

        else if (field_type == 'fact_num_val') {
            addFactValueField(counterStr, subCounterStr, field_path, field_name, 'num')
        }

        factValSubCounter[counterStr] = subCounter+1
    }

    else{
        $("#field_hidden").clone().attr('id',new_id).appendTo("#constraints");
        $("#field_"+counter.toString()+" #match_operator_").attr('id','match_operator_'+counter.toString()).attr('name','match_operator_'+counter.toString());
        $("#field_"+counter.toString()+" #selected_field_").attr('id','selected_field_'+counter.toString()).html(field_name);
        $("#field_"+counter.toString()+" #match_field_").attr('id','match_field_'+counter.toString()).attr('name','match_field_'+counter.toString()).val(field_path);
        $("#field_"+counter.toString()+" #match_type_").attr('id','match_type_'+counter.toString()).attr('name','match_type_'+counter.toString());
        $("#field_"+counter.toString()+" #match_slop_").attr('id','match_slop_'+counter.toString()).attr('name','match_slop_'+counter.toString());
        $("#field_"+counter.toString()+" #remove_link").attr('onclick',"javascript:remove_field('"+new_id+"');");
        $("#field_"+counter.toString()+" #suggestions_").attr('id','suggestions_'+counter.toString()).attr('name','suggestions_'+counter.toString());
        $("#field_"+counter.toString()+" #match_txt_").attr('id','match_txt_'+counter.toString()).attr('name','match_txt_'+counter.toString());

		var suggestion_types = ["CONCEPT","LEXICON"];

		var fieldFullId = "match_txt_"+counter.toString();

		$("#field_"+counter.toString()+" #match_txt_"+counter.toString()).attr('onkeyup','lookup("'+fieldFullId+'",'+counter.toString()+',"keyup", \''+suggestion_types+'\'); search_as_you_type_query();');
        $("#field_"+counter.toString()+" #match_txt_"+counter.toString()).attr('onfocus','lookup("'+fieldFullId+'","'+counter.toString()+'","focus", \''+suggestion_types+'\');');
        $("#field_"+counter.toString()+" #match_txt_"+counter.toString()).attr('onblur','hide("'+counter.toString()+'");');


    }

    $("#field_"+counter.toString()).show();
    $("#constraint_field").val('');

}

function addFactValueField(counterStr, subCounterStr, field_path, field_name, value_type) {
        var idCombination = counterStr + '_' + subCounterStr;
        if (value_type == 'str') {
            var headingSuffix = ' [fact_text_values]';
        } else if (value_type == 'num') {
            var headingSuffix = ' [fact_num_values]';
        }

        $("#field_hidden_fact_val").clone().attr('id','field_'+counterStr).appendTo("#constraints");
        $("#field_"+counterStr+" #fact_operator_").attr('id','fact_operator_'+counterStr).attr('name','fact_operator_'+counterStr);
        $("#field_"+counterStr+" #selected_field_").attr('id','selected_field_'+counterStr).html(field_name + headingSuffix);
        $("#field_"+counterStr+" #remove_link").attr('onclick',"javascript:remove_field('field_" +counterStr+"');");
        $("#field_"+counterStr+" #fact_field_").attr('id','fact_field_'+counterStr).attr('name','fact_field_'+counterStr).val(field_path);
        $("#field_"+counterStr+" input[name='fact_constraint_type_']")
            .attr('name', 'fact_constraint_type_'+counterStr)
            .attr('id', 'fact_constraint_type_'+counterStr)
            .val(value_type)

        $("#field_"+counterStr+" #fact_txt_").attr('id','fact_txt_'+idCombination).attr('name','fact_txt_'+idCombination);
        $("#field_"+counterStr+" input[name='fact_constraint_val_']").attr('name','fact_constraint_val_'+idCombination).attr('id','fact_constraint_val_'+idCombination);

        $("#field_"+counterStr+" #fact_val_rules_").attr('id','fact_val_rules_'+counterStr);
        $("#field_"+counterStr+" #fact_val_rules_"+counterStr+" #fact_val_rule_").attr('id','fact_val_rule_'+idCombination);
        $("#fact_val_rule_"+idCombination+" select")
            .attr('name','fact_constraint_op_'+idCombination)
            .attr('id','fact_constraint_op_'+idCombination);

        // Remove numeric operators from textual fact value
        if ($('#fact_constraint_type_' + counterStr).val() === 'str') {
            $('#fact_constraint_op_' + idCombination + ' option').filter(function(index) {
                return index in {2: null, 3: null, 4: null, 5: null};
            }).remove();
        }

        $("#field_"+counterStr+" button").attr('onclick','addFactValueFieldConstraint("'+counterStr+'","'+field_path+'")');


		var keyFieldId = "fact_txt_"+idCombination;

		$("#field_"+counterStr+" div[name=constraint_key_container] #suggestions_").attr('id','suggestions_'+idCombination).attr('name','suggestions_'+idCombination);
        $("#fact_txt_"+idCombination).attr('onkeyup','lookup("'+keyFieldId+'","'+idCombination+'","keyup", "FACT_NAME");');
        $("#fact_txt_"+idCombination).attr('onfocus','lookup("'+keyFieldId+'","'+idCombination+'","focus", "FACT_NAME");');
        $("#fact_txt_"+idCombination).attr('onblur','hide("'+idCombination+'");');

		var valIdCombination = idCombination+'_val';
		var valFieldId = "fact_constraint_val_"+idCombination;

        $("#field_"+counterStr+" div[name=constraint_val_container] #suggestions_").attr('id','suggestions_'+valIdCombination).attr('name','suggestions_'+valIdCombination);
		$("#fact_constraint_val_"+idCombination).attr('onkeyup','lookup("'+valFieldId+'","'+valIdCombination+'","keyup", "FACT_VAL");');
        $("#fact_constraint_val_"+idCombination).attr('onfocus','lookup("'+valFieldId+'","'+valIdCombination+'","focus", "FACT_VAL");');
        $("#fact_constraint_val_"+idCombination).attr('onblur','hide("'+valIdCombination+'");');
}


function getFieldContent(fieldId){

	var val = $("#"+fieldId).val();

	return val;

}


function addFactValueFieldConstraint(counterStr, field_path) {
    if (factValSubCounter[counterStr] === undefined) {
        var subCounter = 1;
    } else {
        var subCounter = factValSubCounter[counterStr];
    }

    var subCounterStr = subCounter.toString();

    var idCombination = counterStr + '_' + subCounterStr;

    $("#fact_val_rule_").clone().attr('id','fact_val_rule_'+idCombination).appendTo("#fact_val_rules_"+counterStr);

    $("#field_"+counterStr+" #fact_txt_").attr('id','fact_txt_'+idCombination).attr('name','fact_txt_'+idCombination);
    $("#field_"+counterStr+" input[name='fact_constraint_val_']").attr('name','fact_constraint_val_'+idCombination).attr('id','fact_constraint_val_'+idCombination);

    var keyFieldId = "fact_txt_"+idCombination;

    $("#field_"+counterStr+" div[name=constraint_key_container] #suggestions_").attr('id','suggestions_'+idCombination).attr('name','suggestions_'+idCombination);
    $("#fact_txt_"+idCombination).attr('onkeyup','lookup("'+keyFieldId+'","'+idCombination+'","keyup", "FACT_NAME");');
    $("#fact_txt_"+idCombination).attr('onfocus','lookup("'+keyFieldId+'","'+idCombination+'","focus", "FACT_NAME");');
    $("#fact_txt_"+idCombination).attr('onblur','hide("'+idCombination+'");');

    var valIdCombination = idCombination+'_val';
    var valFieldId = "fact_constraint_val_"+idCombination;

    $("#field_"+counterStr+" div[name=constraint_val_container] #suggestions_").attr('id','suggestions_'+valIdCombination).attr('name','suggestions_'+valIdCombination);
    $("#fact_constraint_val_"+idCombination).attr('onkeyup','lookup("'+valFieldId+'","'+valIdCombination+'","keyup", "FACT_VAL");');
    $("#fact_constraint_val_"+idCombination).attr('onfocus','lookup("'+valFieldId+'","'+valIdCombination+'","focus", "FACT_VAL");');
    $("#fact_constraint_val_"+idCombination).attr('onblur','hide("'+valIdCombination+'");');

    $("#fact_val_rule_"+idCombination+" select").attr('name','fact_constraint_op_'+idCombination).attr('id','fact_constraint_op_'+idCombination);

    // Remove numeric operators from textual fact value
    if ($('#fact_constraint_type_' + counterStr).val() === 'str') {
        $('#fact_constraint_op_' + idCombination + ' option').filter(function(index) {
            return index in {2: null, 3: null, 4: null, 5: null};
        }).remove();
    }

	var action_button_container = $("#fact_val_rule_"+idCombination+" div[name='fact_action_button']");
	action_button_container.empty();

	var remove_button = $('<button/>')
		.attr('type','button')
		.attr('onclick','remove_fact_rule("'+idCombination+'")')
		.addClass('btn btn-sm center-block');

	var remove_span = $('<span/>')
		.addClass('glyphicon glyphicon-remove')
		.appendTo(remove_button);

	action_button_container.append(remove_button);

    factValSubCounter[counterStr] = factValSubCounter[counterStr] + 1;
}


function remove_fact_rule(rule_id){
	$("#fact_val_rule_"+rule_id).remove();
}


function select_all_fields(){
	if($('#check_all_mapping_fields').prop('checked') == true){
		$.each($("[name^='mapping_field_']"), function () {
			$(this).prop('checked', true);
		});
	}else{
		$.each($("[name^='mapping_field_']"), function () {
			$(this).prop('checked', false);
		});
	}
}

function hide(id){
    var separatorIdx = id.indexOf('_');
    if (separatorIdx > -1) {
        var fieldId = id.substring(0, separatorIdx);
    } else {
        var fieldId = id;
    }
    $("#field_"+fieldId+" #suggestions_"+id).mouseleave(function() {
        setTimeout(function() {
                if(!$("#field_"+fieldId+" #suggestions_"+id).is(":hover")) {
                    $("#field_"+fieldId+" #suggestions_"+id).hide();
                }
                else{
                }
            }, 1000);
        });
}


function remove_field(id){
	$("#"+id).remove();
}

function query(){

    var formElement = document.getElementById("filters");
    var request = new XMLHttpRequest();

    request.onreadystatechange=function() {
        if (request.readyState==4 && request.status==200) {
            $("#right").html(request.responseText);
            examplesTable = $('#examples').DataTable({
                  "bAutoWidth": false,
                  "deferRender": true,
                  "bServerSide": true,
                  'processing': true,
                  "sAjaxSource": PREFIX+"/table_content",
                  "sDom": '<l"H"ipr>t<"F"lip>',
                  "sServerMethod":"GET",
                  "fnServerParams":function(aoData){
                      aoData.push({'name':'filterParams','value':JSON.stringify($("#filters").serializeArray())});
                   },
                  "oLanguage": { "sProcessing": "Loading..."}
            });

            $(function(){
                $("#examples").colResizable({minWidth:50}); //in searcher_results.html template
            });

            var dataset = $("#dataset").val();
            var mapping = $("#mapping").val();
            loadUserPreference(dataset,mapping);
            $("#actions-btn").removeClass("invisible");
            $("#export-examples-modal").removeClass("invisible");
            $("#export-aggregation-modal").addClass("invisible");
        }
    }

    request.open("GET",PREFIX+'/table_header');
    request.send(new FormData(formElement));

}


function cluster_query(){

    var formElement = document.getElementById("filters");
    var request = new XMLHttpRequest();

    request.onreadystatechange=function() {
		$("#right").html('Loading...');
        if (request.readyState==4 && request.status==200) {
            $("#right").html(request.responseText);
        }
    }

    request.open("POST",PREFIX+'/cluster_query');
    request.send(new FormData(formElement));

}

function mlt_query(){

    var formElement = document.getElementById("filters");
	var mlt_field = $("select[id='mlt_fields']").val();
    var request = new XMLHttpRequest();

	if(mlt_field!=null){
		request.onreadystatechange=function() {
			$("#right").html('Loading...');
			if (request.readyState==4 && request.status==200) {
				$("#right").html(request.responseText);
			}
		}
		request.open("POST",PREFIX+'/mlt_query');
		request.send(new FormData(formElement));
	}else{
		$("#right").html('No fields selected!');
	}
}


function accept_document(id){
	$('#docs').val($('#docs').val()+id+'\n');
	$('#row_'+id).remove();
}


function reject_document(id){
	$('#docs_rejected').val($('#docs_rejected').val()+id+'\n');
	$('#row_'+id).remove();
}


function aggregate(){
	var container = $("#right");
	container.empty();
	container.append("Loading...");

    var formElement = document.getElementById("filters");
    var request = new XMLHttpRequest();
    request.onreadystatechange=function() {
        if (request.readyState==4 && request.status==200) {
            if (request.responseText.length > 0) {
				displayAgg(JSON.parse(request.responseText));
                $("#actions-btn").removeClass("invisible");
                $("#export-examples-modal").addClass("invisible");
                $("#export-aggregation-modal").removeClass("invisible");
            }
        }
    }
    request.open("POST",PREFIX+'/aggregate');
    request.send(new FormData(formElement),true);

}


function apply_preprocessor() {

    var formElement = document.getElementById("filters");
    
    $("#preprocessor_field").appendTo(formElement);
    $("#preprocessor_key").appendTo(formElement);
    
    var request = new XMLHttpRequest();
    request.onreadystatechange=function() {
        if (request.readyState==4 && request.status==200) {
            if (request.responseText.length > 0) {
            
            }
        }
    }
    request.open("POST",PREFIX+'/apply_preprocessor');
    request.send(new FormData(formElement),true);

}


function displayAgg(response){
    var data = response;
	var container = $("#right");
	container.empty();

	var string_container = $("<div id='string_agg_container'></div>");
	var chart_container = $("<div id='daterange_agg_container'></div>");

	container.append(chart_container);
	container.append(string_container);

	for (var i in data) {
        if(data.hasOwnProperty(i)){
            if(data[i].type == 'daterange'){
                drawTimeline(data[i]);
			}else if(data[i].type == 'string'){
                drawStringAggs(data[i]);
			} else if (data[i].type == 'fact') {
                drawStringAggs(data[i], type='fact');
            } else if (data[i].type == 'fact_str_val') {
                drawStringAggs(data[i]);
            } else if (data[i].type == 'fact_num_val') {
                drawStringAggs(data[i]);
            }
		}
	}
}

function factGraph() {
    var request = new XMLHttpRequest();
    var formElement = new FormData();
    formElement.append('search_size', $('#nFactGraphSize').attr('value'));

    request.onreadystatechange=function() {
        if (request.readyState==4 && request.status==200) {
            $("#right").html(request.responseText);
        }
    }
    request.open("POST",PREFIX+'/fact_graph');
    request.send(formElement,true);
}

function drawTimeline(data){

    var timeline_children_container = $("<div></div>");

	new Morris.Line({
        element: 'daterange_agg_container',
        resize: true,
        data: data.data,
        // The name of the data record attribute that contains x-values.
        xkey: 'date',
        // A list of names of data record attributes that contain y-values.
		  ykeys: data.ykeys,
		  // Labels for the ykeys -- will be displayed when you hover over the
		  // chart.
		  labels: data.labels,

		}).on('click', function(i, row) {
			var children_data = data.children[row.date];
			show_children(children_data,row.date,timeline_children_container);
		});

    $("#right").append(timeline_children_container);
}


function show_children(data,date,timeline_children_container) {
	timeline_children_container.empty();
	$.each(data, function(i,data_list){
        var responseContainers = [$("<div style='float: left; padding-left: 20px;'></div>")];

        var tbody = $("<tbody></tbody>");

        var valTables = []

		$.each(data_list.data, function(j,row){
			var row_container = $("<tr><td>"+row.val+"</td><td>"+row.key+"</td></tr>");

            var valsTbody = $("<tbody></tbody>");
            var valsTable = $("<table id='" + i + '-' + row.key + "-table' class='table table-striped table-hover fact-val-table-" + i +"' style='display: none;'></table>");
            valsTable.append("<thead><th colspan='2'>&nbsp;</th></head>");

            if (!row.hasOwnProperty('children')) {
                row.children = [];
            }

            $.each(row.children, function (k,child_row) {
                valsTbody.append($("<tr><td>"+child_row.val+"</td><td>"+child_row.key+"</td></tr>"));
            });

            row_container.click(function() {
                $('.fact-val-table-' + i).hide();
                $('#' + i + '-' + row.key + '-table').show();
            });

            valsTable.append(valsTbody);

            if (row.children.length > 0) {
                row_container.addClass("pointer")

                var responseContainer = $("<div style='float: left; padding-left: 20px;'></div>");
                responseContainer.append(valsTable);
                responseContainers.push(responseContainer)
            }

			tbody.append(row_container);
        });

		var table = $("<table class='table table-striped table-hover'></table>");
		table.append("<thead><th colspan='2'>"+data_list.label+"</th></head>");
		table.append(tbody);
		responseContainers[0].append(table);

        $.each(responseContainers, function (i, container) {
            timeline_children_container.append(container);
        });
	});

}

function drawStringAggs(data, type=null){
    var response_container = $("<div style='float: left; padding-left: 20px;'></div>");
	var table_container = $("<div style='float: left'></div>");
	var children_container = $("<div style='background-color: white; float: left; min-width: 200px;' class='hidden'></div>");
	var grandchildren_container = $("<div id='grandchildren_container' style='background-color: white; float: left; min-width: 200px;' class='hidden'></div>");

	var tbody = $("<tbody></tbody>");

	$.each(data.data, function(i,row){
        if(row.children.length > 0){
            var row_container = $("<tr><td>"+row.val+"</td><td>"+row.key+"</td><td><span class='glyphicon glyphicon-menu-right'></span></td></tr>");
			row_container.click(function(){show_string_children(row.children,children_container, grandchildren_container, row.key, type=type)});
			row_container.addClass("pointer");
		} else {
            var row_container = $("<tr><td>"+row.val+"</td><td>"+row.key+"</td><td></td></tr>");
        }
		tbody.append(row_container);
	});

	var table = $("<table class='table table-striped table-hover'></table>");
	table.append("<thead><th colspan='2'>Field #1</th></head>");
	table.append(tbody);

	table_container.append(table);

	response_container.append("<div class='row text-center'><h3>"+data.label+"</h3></div>");
	response_container.append(table_container);
	response_container.append(children_container);
    response_container.append(grandchildren_container)

	$("#string_agg_container").append(response_container);
}

var selectedFactCheckboxes = []
function factDeleteCheckbox(checkbox) {
    inArray = false;
    if (!selectedFactCheckboxes.length > 0){
        selectedFactCheckboxes.push(checkbox)
    } else{
        i = 0
        while (!inArray && i < selectedFactCheckboxes.length) {
            if (selectedFactCheckboxes[i].name == checkbox.name) {
                selectedFactCheckboxes.splice(i, 1);
                inArray = true;
            }
            i++;
        }
        if (!inArray) {
            selectedFactCheckboxes.push(checkbox)
        }
    }
}

function deleteFactsViaCheckboxes(checkboxes) {
    factArray = []
    for (var i=0; i<checkboxes.length; i++) {
        fact = JSON.parse(checkboxes[i].name.replace(/'/g, '"'))
        factArray.push(fact)
    }
    deleteFactArray(factArray, source='aggs')
}

function ajaxDeleteFacts(form_data, factArray) {
    $.ajax({
        url: PREFIX + '/delete_fact',
        data: form_data,
        type: 'POST',
        contentType: false,
        processData: false,
        beforeSend: function() {
            swal({
                title:'Starting fact remove job!',
                text:'Removing facts from documents, this might take a while.',
                type:'success'});
        },
        success: function() {
            for (var i=0; i<factArray.length; i++) {
                removed_facts.push({key: Object.keys(factArray[i])[0], value: factArray[Object.keys(factArray[i])[0]]});
            }
            swal({
                title:'Deleted!',
                text: factArray.length +' facts have been removed.',
                type:'success'});
        },
        error: function() {
            swal('Error!','There was a problem removing the facts!','error');
        }
    });
}

function deleteFactArray(factArray, source='aggs') {
    if (factArray.length >= 1) {
    var request = new XMLHttpRequest();
    var form_data = new FormData();
    for (var i=0; i<factArray.length; i++) {
        for (var key in factArray[i]) {
            form_data.append(key, factArray[i][key]);
        }
    }

    if (source=='aggs') {
        swal({
            title: 'Are you sure you want to remove this fact from the dataset?',
            text: 'This will remove '+ factArray.length + ' facts from the dataset.',
            type: 'warning',
            showCancelButton: true,
            confirmButtonColor: '#73AD21',
            cancelButtonColor: '#d33',
            confirmButtonText: 'Yes, remove them!'
            }).then((result) => {
                if(result.value){
                    ajaxDeleteFacts(form_data, factArray);
            }
        });
    } else if (source=="fact_manager") {
        ajaxDeleteFacts(form_data, factArray);
    }
} else {
    swal('Warning!','No facts selected!','warning');
    }
}

function addFactToSearch(fact_name, fact_val) {

    $("#constraint_field option").each(function()
    {
        if ($(this).val() != "") {
            if (JSON.parse($(this).val())['type'] == "fact_str_val") {
                $("#constraint_field").val($(this).val());
                return false; //break out of loop
            }
        }
    })

    var has_field = false;
    $('span[id^=selected_field_]').each(function (index) {
        if ($(this).text().includes(['[fact_text_values]'])) {
            has_field = true;
        }
    });
    if (!has_field) {
        add_field("", "", "");
    }

    var split_id = $('input[name^=fact_txt_]').last().attr('id').split('_');
    var suggestion_id = split_id[split_id.length - 2] + '_' + split_id[split_id.length - 1]
    if (has_field) {
        addFactValueFieldConstraint(split_id[split_id.length - 2], $("#fact_field_" + split_id[split_id.length - 2]).val())
        var split_id = $('input[name^=fact_txt_]').last().attr('id').split('_');
        var suggestion_id = split_id[split_id.length - 2] + '_' + split_id[split_id.length - 1]
    }

    $('#field_' + split_id[split_id.length - 2] + " #fact_txt_" + suggestion_id).val(fact_name)
    $('#fact_constraint_op_' + suggestion_id).val('=');
    $("#fact_constraint_val_" + suggestion_id).val(fact_val);
}


function show_string_children(data,children_container,grandchildren_container, row_key, type=null) {
    children_container.empty();
    grandchildren_container.empty();

	var tbody = $("<tbody></tbody>");
	$(data).each(function(fact_key){
        var factRemoved = false;
        for (var i = 0; i < removed_facts.length; i++) {
            var currentValue = {key: fact_key, value: this.key};
            if (removed_facts[i].key == currentValue.key &&
                removed_facts[i].value == currentValue.value) {
                    factRemoved = true;
                }
        }

        if (!factRemoved) {

		var row_container = $("<tr><td>"+this.val+"</td><td>"+this.key+"</td></tr>");

        if (this.hasOwnProperty('children') && this.children.length > 0) {
            var row_container = $("<tr><td>"+this.val+"</td><td>"+this.key+"</td><td><span class='glyphicon glyphicon-menu-right'></span></td></tr>");
            row_container.addClass("pointer");

        } else {
            if(type == 'fact') {
                var fact_data = {};
                fact_data[fact_key] = this.key;

                var add_to_search_icon = '<i class="glyphicon glyphicon-search pull-right"\
                data-toggle="tooltip" title="Add to search"\
                style="cursor: pointer"\
                onclick=\'addFactToSearch("'+fact_key+'","'+ this.key+'");\'></i>';

                //keep track of checkboxes using their name as {NAME: VALUE}, otherwise when clicking on another fact name, they get overwritten
                checkboxName = JSON.stringify(fact_data).replace(/"/g, "'")
                var checkbox = '<input id="checkBox_' + this.val + '_' + this.key+'"\
                type="checkbox" name="'+ checkboxName +'" onchange="factDeleteCheckbox(this)"'

                for(var i = 0; i < selectedFactCheckboxes.length; i++) {
                    if (selectedFactCheckboxes[i].name == checkboxName) {
                        checkbox = checkbox + ' checked'
                    }
                }

                var row_container = $("<tr><td>"+this.val+"</td><td>"+this.key +"</td><td>"+ add_to_search_icon +"</td><td>" + checkbox + "></td></tr>");
            }
            else {
                var row_container = $("<tr><td>"+this.val+"</td><td>"+this.key+"</td><td></td></tr>");
            }
        };

        row_container.click(function() {
            grandchildren_container.empty();

            if (this.hasOwnProperty('children') && this.children.length > 0) {
                var grandchildrenTbody = $("<tbody></tbody>");

                $.each(this.children, function(j, grandchild_data) {
                    grandchildrenTbody.append($("<tr><td>"+grandchild_data.val+"</td><td>"+grandchild_data.key+"</td></tr>"))
                });

                var grandchildrenTable = $("<table class='table table-striped table-hover'></table>");
                grandchildrenTable.append("<thead><th colspan='2'>&nbsp;</th></head>");
                grandchildrenTable.append(grandchildrenTbody);

                grandchildren_container.append(grandchildrenTable);
                grandchildren_container.removeClass("hidden");
            }
        });

        tbody.append(row_container);
    }
	}, [row_key]);

    var table = $("<table class='table table-striped table-hover'></table>");

    var delete_checked_facts = '<i class="glyphicon glyphicon-trash pull-right"\
    data-toggle="tooltip" title="Delete checked facts"\
    style="cursor: pointer"\
    onclick=\'deleteFactsViaCheckboxes(selectedFactCheckboxes);\'></i>';

	table.append("<thead><th colspan='2'>Field #2</th><th colspan='1'></th><th colspan='1'>" + delete_checked_facts + "</th></head>");//.click(function(){children_container.addClass('hidden')});;
	table.append(tbody);

	children_container.append(table);
	children_container.removeClass("hidden");
}


function change_agg_field(field_nr){
	var field_component = $("#agg_field_"+field_nr);
	var selected_field = field_component.val();
	var field_data = JSON.parse(selected_field);
	var selected_type = field_data['type'];

	if(selected_type == 'text' || selected_type == 'keyword'){
		$("#sort_by_"+field_nr).removeClass('hidden');
		$("#agg_size_"+field_nr).removeClass('hidden');
		$("#freq_norm_"+field_nr).addClass('hidden');
		$("#interval_"+field_nr).addClass('hidden');
		$("#agg_daterange_"+field_nr).addClass('hidden');

	}else if (selected_type == 'date'){

		$("#agg_daterange_from_"+field_nr).val(field_data['range']['min']);
		$("#agg_daterange_to_"+field_nr).val(field_data['range']['max']);

        $("#agg_size_"+field_nr).addClass('hidden');
		$("#freq_norm_"+field_nr).removeClass('hidden');
		$("#interval_"+field_nr).removeClass('hidden');
		$("#sort_by_"+field_nr).addClass('hidden');
		$("#agg_daterange_"+field_nr).removeClass('hidden');
    }


    selected_method = $("#sort_by_"+field_nr).children("#sort_by_"+field_nr);
    selected_method.change(function() {
        // console.log(selected_method[0].options[selected_method[0].selectedIndex].text);
        if (selected_method[0].options[selected_method[0].selectedIndex].text == 'significant words') {
            $("#agg_field_2_button").addClass('hidden');
        }
        else {
            $("#agg_field_2_button").removeClass('hidden');
        }
    });
}

function toggle_agg_field_2(action){

	if(action == 'add'){
		$("#agg_field_2_container").removeClass('hidden');
		$("#agg_field_2_button").addClass('hidden');
		$("#agg_field_2_selected").val('true');
	}else{
		$("#agg_field_2_button").removeClass('hidden');
		$("#agg_field_2_container").addClass('hidden');
		$("#agg_field_2_selected").val('false');
	}


}

function remove_by_query(){
    var formElement = document.getElementById("filters");
    var request = new XMLHttpRequest();

    request.onreadystatechange=function() {
        if (request.readyState==4 && request.status==200) {
            if (request.responseText.length > 0) {
                swal({
                    title: 'The documents are being deleted. Check the progress by searching again.',
                    animation: true,
                    customClass: 'animated fadeInDown',
                    width: 400,
                    padding: 10,
                    position: 'top',
                    type: 'success',
                    timer: 3500,
                    background: '#f9f9f9',
                    backdrop: `
                    rgba(0,0,0,0.0)
                    no-repeat
                    `,
                  });
            }
        }
    }

    request.open("POST",PREFIX+'/remove_by_query');
    request.send(new FormData(formElement),true);
}


function save(){
    const prompt = async () => {
        const {value: description} = await swal({
            title: 'Enter description for the search.',
            input: 'text',
            inputPlaceholder: 'description',
            showCancelButton: true,
            inputValidator: (value) => {
            return !value && 'Field empty!'
            }
        })
        if (description) {
            swal({type: 'success', title: 'Successfully saved search.'})

            $('#search_description').val(description);
            var formElement = document.getElementById("filters");
            var request = new XMLHttpRequest();
            request.onreadystatechange=function() {
                if (request.readyState==4 && request.status==200) {
                    get_searches();
                }
            }

            request.open("POST",PREFIX+'/save');
            request.send(new FormData(formElement),true);
        }
    }
    prompt();
}

function get_searches() {
    var request = new XMLHttpRequest();

    var formElement = document.getElementById("filters");

    request.onreadystatechange=function() {
        if (request.readyState==4 && request.status==200) {
            if (request.responseText.length > 0) {
                display_searches(JSON.parse(request.responseText));
            }
        }
    }

    request.open("GET",PREFIX+'/listing');
    request.send(new FormData(formElement),true);
}

function remove_search_callback(response_text) {
    var search_div = document.getElementById("search_"+response_text);
    search_div.parentNode.removeChild(search_div);
}

function display_searches(searches) {
    var searches_container = document.getElementById("saved_searches");

    while (searches_container.firstChild) {
        searches_container.removeChild(searches_container.firstChild);
    }

    for (var i = 0; i < searches.length; i++) {
		search_div = document.createElement("tr");

		inputElement = document.createElement("input");
        aElement = document.createElement("span");

        search_div.id = "search_" + searches[i].id;

        inputElement.type = "checkbox";
        inputElement.name = "saved_search_" + i;
        inputElement.value = searches[i].id;

		aElement.className = "glyphicon glyphicon-minus-sign pointer";
        aElement.onclick = function(id) {
            return function() {async_get_query(PREFIX + "/corpus_tool/delete?pk=" + id,remove_search_callback); };
        }(searches[i].id);

		input_col = document.createElement("td");
		input_col.appendChild(inputElement);
        search_div.appendChild(input_col);

		text_col = document.createElement("td");
		textNode = document.createTextNode(searches[i].desc);

        renderAnchor = document.createElement("a");
        renderAnchor.appendChild(textNode);
        renderAnchor.title = 'Display search parameters';
        renderAnchor.href = '#';
        renderAnchor.onclick = function(id) {
            return function() {render_saved_search(id);}}(searches[i].id);

        text_col.appendChild(renderAnchor);
        search_div.appendChild(text_col);

		remove_col = document.createElement("td");
		remove_col.appendChild(aElement);
        search_div.appendChild(remove_col);

        searches_container.appendChild(search_div);
    }
}

function loadUserPreference(dataset,mapping) {
    var hiddenFeatures = localStorage.getCacheItem("hiddenFeatures_"+dataset+"_"+mapping);

    if (hiddenFeatures) {
        for (var featureIdx in hiddenFeatures) {
            if (hiddenFeatures.hasOwnProperty(featureIdx)) {
                $("#feature-"+featureIdx).trigger("click");
            }
        }
    }
}

function tag_by_query() {
    if ($('#tag_name')[0].checkValidity() && $('#tag_value')[0].checkValidity() && $('#tag_field')[0].checkValidity()) {
        var tag_name = $('#tag_name').val();
        var tag_value = $('#tag_value').val();
        var tag_field = JSON.parse($('#tag_field').val())['path'];

        formElement = new FormData(document.getElementById("filters"));
        formElement.append('tag_name', tag_name);
        formElement.append('tag_value', tag_value);
        formElement.append('tag_field', tag_field);

        $.ajax({
            url: PREFIX + '/tag_documents',
            data: formElement,
            type: 'POST',
            contentType: false,
            processData: false,
            success: function() {
                swal({
                    title:'Tag successful!',
                    text:'Search has been tagged with '+ tag_name + ': ' + tag_value,
                    type:'success'});
            },
            error: function() {
                swal('Error!','There was a problem tagging the search!','error');
            }
        });
    } else {
        swal('Warning!','Parameters not set!','warning');
    }
}


function export_data(exportType) {
    var formElement = document.getElementById("filters");

    var query_args = $("#filters").serializeArray();

    query_args.push({name:"export_type",value:exportType})

    if (exportType == "agg") {
        query_args.push({name:"filename",value:$("#export-file-name-agg").val() + ".csv"});
    } else {
        query_args.push({name:"filename",value:$("#export-file-name-example").val() + ".csv"});
        var extent_dec = $("input[name=export-extent]:checked").val();
        var pagingInfo = examplesTable.page.info();

        switch(extent_dec) {
            case "page":
                query_args.push({name:"examples_start",value:pagingInfo.start});
                query_args.push({name:"num_examples",value:pagingInfo.length});
                break;
            case "pages":
                var startPage = Number($("#export-start-page").val()) - 1;
                var endPage = Number($("#export-end-page").val()) - 1;
                query_args.push({name:"examples_start",value:startPage * pagingInfo.length});
                query_args.push({name:"num_examples",value:(endPage - startPage + 1) * pagingInfo.length});

                break;
            case "all":
                query_args.push({name:"num_examples",value:"*"})
                break;
            case "rows":
                query_args.push({name:"examples_start",value:0});
                query_args.push({name:"num_examples",value:Number($("#export-rows").val())});
                break;
        }


        var features_dec = $("input[name=export-features]:checked").val();
        var features = []

        if (features_dec == "all") {
            $(".toggle-visibility").each(function() {
                features.push($(this).text());
            });
        } else {
            $(".toggle-visibility").each(function() {
                var current_feature = $(this);
                if (!current_feature.hasClass("feature-invisible")) {
                    features.push(current_feature.text());
                }
            });
        }

        query_args.push({name:"features",value:features});
    }


    var query = PREFIX+'/export?args='+JSON.stringify(query_args);

    window.open(query);
}

function hide_show_options() {
    var x = document.getElementById("short_version_options");

    if (x.style.display === "none") {
        x.style.display = "block";
    } else {
        x.style.display = "none";
    }
}

function hide_show_options_cluster() {
    var x = document.getElementById("short_version_options_cluster");

    if (x.style.display === "none") {
        x.style.display = "block";
    } else {
        x.style.display = "none";
    }
}

function cluster_to_lex(id) {
    var cluster_form = document.getElementById("save_as_lexicon_" + id);
    var fd = new FormData(cluster_form);
    fd.set('lexiconname', fd.get('lexiconname').split(' ').slice(0, -1).join(' '));
    $.ajax({
        url: LINK_LEXMINER + '/new',
        data: fd,
        type: 'POST',
        contentType: false,
        processData: false,
        success: function() {
            swal('Success!','Cluster saved as a lexicon!','success');
        },
        error: function() {
            swal('Error!','There was a problem saving the cluster as a lexicon!','error');
        }
    });
}<|MERGE_RESOLUTION|>--- conflicted
+++ resolved
@@ -79,7 +79,6 @@
 			return 'Current value: ' + value;
 		}
     });
-<<<<<<< HEAD
 
 	$('#n_agg_size_1').bootstrapSlider({
 		formatter: function(value) {
@@ -88,9 +87,12 @@
     });
 
 	$('#n_agg_size_2').bootstrapSlider({
-=======
+		formatter: function(value) {
+			return 'Current value: ' + value;
+		}
+    });
+
     $('#nFactGraphSize').bootstrapSlider({
->>>>>>> 390c3be4
 		formatter: function(value) {
 			return 'Current value: ' + value;
 		}
