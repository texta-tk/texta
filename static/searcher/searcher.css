--- conflicted
+++ resolved
@@ -129,8 +129,6 @@
 /* With scroll head for some reason there are v-a: middle on td  */
 .dataTable td {
   vertical-align: top !important;
-<<<<<<< HEAD
-=======
 }
 
 #saved-searches-panel{
@@ -156,5 +154,4 @@
 /* Handle on hover */
 #saved-searches-panel::-webkit-scrollbar-thumb:hover {
   background: #555; 
->>>>>>> 9e907145
 }