--- conflicted
+++ resolved
@@ -250,10 +250,6 @@
             })
         }
     });
-<<<<<<< HEAD
-
-=======
->>>>>>> 9befe114
 }
 
 var SwalType = {
