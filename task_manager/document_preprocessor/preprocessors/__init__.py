--- conflicted
+++ resolved
@@ -10,11 +10,8 @@
 from .lexicon_classifier import LexTagger
 from .scoro import ScoroPreprocessor
 from .entity_extractor import EntityExtractorPreprocessor
-<<<<<<< HEAD
 from .neuroclassifier import NeuroClassifierPreprocessor
-=======
 from .paasteamet import PaasteametPreprocessor
->>>>>>> 5fe51563
 
 
 __all__ = ["MLPLitePreprocessor",
@@ -24,8 +21,5 @@
            "LexTagger",
            "ScoroPreprocessor",
            "EntityExtractorPreprocessor",
-<<<<<<< HEAD
-           "NeuroClassifierPreprocessor"]
-=======
-           "PaasteametPreprocessor"]
->>>>>>> 5fe51563
+           "NeuroClassifierPreprocessor",
+           "PaasteametPreprocessor"]