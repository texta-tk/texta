# import os, sys
# file_dir = os.path.dirname(__file__)
# sys.path.append(file_dir)
# import preprocessors

import logging
from texta.settings import ERROR_LOGGER
from texta.settings import MLP_URL
from texta.settings import SCORO_PREPROCESSOR_ENABLED
from texta.settings import PAASTEAMET_PREPROCESSOR_ENABLED
from task_manager.document_preprocessor.preprocessors import DatePreprocessor
from task_manager.document_preprocessor.preprocessors import MlpPreprocessor
from task_manager.document_preprocessor.preprocessors import TextTaggerPreprocessor
from task_manager.document_preprocessor.preprocessors import MLPLitePreprocessor
from task_manager.document_preprocessor.preprocessors import DatePreprocessor
from task_manager.document_preprocessor.preprocessors import LexTagger
from task_manager.document_preprocessor.preprocessors import ScoroPreprocessor
from task_manager.document_preprocessor.preprocessors import EntityExtractorPreprocessor
<<<<<<< HEAD
from task_manager.document_preprocessor.preprocessors import NeuroClassifierPreprocessor
=======
from task_manager.document_preprocessor.preprocessors import PaasteametPreprocessor
>>>>>>> 5fe51563


mlp_field_properties = {
    'properties': {
        'text': {
            'type': 'text',
            'fields': {
                'keyword': {
                    'type': 'keyword',
                    'ignore_above': 256
                }
            }
        },
        'lemmas': {
            'type': 'text',
            'fields': {
                'keyword': {
                    'type': 'keyword',
                    'ignore_above': 256
                }
            }
        },
        'lang': {
            'type': 'keyword',
            'ignore_above': 256
        }
    }
}


def log_preprocessor_status(code, status):
    # only print if status disabled
    if status == 'disabled':
        print('[Dataset Importer] {code} preprocessor {status}.'.format(**{'code': code, 'status': status}))


preprocessor_map = {}

try:
    preprocessor_map['mlp'] = {
        'name': 'MLP',
        'description': 'Extracts lemmas and identifies language code from multiple languages.',
        'class': MlpPreprocessor,
        'parameters_template': 'preprocessor_parameters/mlp.html',
        'arguments': {
            'mlp_url': MLP_URL,
        },
        'is_enabled': True
    }
    log_preprocessor_status(code='mlp_lite', status='enabled')
except Exception as e:
    logging.getLogger(ERROR_LOGGER).exception(e)
    log_preprocessor_status(code='mlp_lite', status='disabled')

try:
    preprocessor_map['mlp_lite'] = {
        'name': 'MLP Lite',
        'description': 'Extracts lemmas and calculates statistics for classifiers.',
        'class': MLPLitePreprocessor,
        'parameters_template': 'preprocessor_parameters/mlp_lite.html',
        'arguments': {
            'mlp_url': MLP_URL,
        },
        'field_properties': mlp_field_properties,
        'is_enabled': True
    }
    log_preprocessor_status(code='mlp', status='enabled')
except Exception as e:
    logging.getLogger(ERROR_LOGGER).exception(e)
    log_preprocessor_status(code='mlp', status='disabled')


try:
    preprocessor_map['date_converter'] = {
        'name': 'Date converter',
        'description': 'Converts date field values to correct format',
        'class': DatePreprocessor,
        'parameters_template': 'preprocessor_parameters/date_converter.html',
        'arguments': {},
        'is_enabled': True,
        'languages': ['Estonian', 'English', 'Russian', 'Latvian', 'Lithuanian', 'Other']
    }
    log_preprocessor_status(code='date_converter', status='enabled')
except Exception as e:
    logging.getLogger(ERROR_LOGGER).exception(e)
    log_preprocessor_status(code='date_converter', status='disabled')


try:
    preprocessor_map['text_tagger'] = {
        'name': 'Text Tagger',
        'description': 'Tags documents with TEXTA Text Tagger',
        'class': TextTaggerPreprocessor,
        'parameters_template': 'preprocessor_parameters/text_tagger.html',
        'arguments': {},
        'is_enabled': True
    }
    log_preprocessor_status(code='text_tagger', status='enabled')
except Exception as e:
    logging.getLogger(ERROR_LOGGER).exception(e)
    log_preprocessor_status(code='text_tagger', status='disabled')

try:
    preprocessor_map['lexicon_classifier'] = {
        'name': 'Lexicon Tagger',
        'description': 'Applies lexicon-based tagging',
        'class': LexTagger,
        'parameters_template': 'preprocessor_parameters/lexicon_classifier.html',
        'arguments': {},
        'is_enabled': True,
        'match_types':['Prefix','Exact','Fuzzy'],
        'operations':['OR','AND']
    }
    log_preprocessor_status(code='lexicon_classifier', status='enabled')

except Exception as e:
    logging.getLogger(ERROR_LOGGER).exception(e)
    log_preprocessor_status(code='lexicon_classifier', status='disabled')


try:
    preprocessor_map['scoro'] = {
        'name': 'Scoro',
        'description': 'Extracts topics and evaluates sentiment',
        'class': ScoroPreprocessor,
        'parameters_template': 'preprocessor_parameters/scoro.html',
        'arguments': {},
        'is_enabled': SCORO_PREPROCESSOR_ENABLED,
        'sentiment_lexicons':['Scoro','General','Custom'],
        'sentiment_analysis_methods':['Lexicon-based','Model-based'],
        'scoring_functions':['Mutual information','Chi square','GND','JLG'],
        'bg_favors': ['Doc','All']
    }
    log_preprocessor_status(code='scoro', status='enabled')
except Exception as e:
    logging.getLogger(ERROR_LOGGER).exception(e)
    log_preprocessor_status(code='scoro', status='disabled')

try:
    preprocessor_map['entity_extractor'] = {
        'name': 'Entity Extractor',
        'description': 'Extract entities from documents with TEXTA Entity Extractor',
        'class': EntityExtractorPreprocessor,
        'parameters_template': 'preprocessor_parameters/entity_extractor.html',
        'arguments': {},
        'is_enabled': True
    }
    log_preprocessor_status(code='entity_extractor', status='enabled')
except Exception as e:
    print(e)
    log_preprocessor_status(code='entity_extractor', status='disabled')

try:
<<<<<<< HEAD
    preprocessor_map['neuroclassifier'] = {
        'name': 'NeuroClassifier',
        'description': 'Tag documents with NeuroClassifier',
        'class': NeuroClassifierPreprocessor,
        'parameters_template': 'preprocessor_parameters/neuroclassifier.html',
        'arguments': {},
        'is_enabled': True
    }
    log_preprocessor_status(code='neuroclassifier', status='enabled')
except Exception as e:
    print(e)
    log_preprocessor_status(code='neuroclassifier', status='disabled')

=======
    preprocessor_map['paasteamet'] = {
        'name': 'Paasteamet',
        'description': 'Extracts information from PA regulations',
        'class': PaasteametPreprocessor,
        'parameters_template': 'preprocessor_parameters/paasteamet.html',
        'arguments': {},
        'is_enabled': PAASTEAMET_PREPROCESSOR_ENABLED
    }
    log_preprocessor_status(code='paasteamet', status='enabled')

except Exception as e:
    logging.getLogger(ERROR_LOGGER).exception(e)
    log_preprocessor_status(code='paasteamet', status='disabled')
>>>>>>> 5fe51563

PREPROCESSOR_INSTANCES = {
    preprocessor_code: preprocessor['class'](**preprocessor['arguments'])
    for preprocessor_code, preprocessor in preprocessor_map.items() if preprocessor['is_enabled']
}<|MERGE_RESOLUTION|>--- conflicted
+++ resolved
@@ -16,11 +16,8 @@
 from task_manager.document_preprocessor.preprocessors import LexTagger
 from task_manager.document_preprocessor.preprocessors import ScoroPreprocessor
 from task_manager.document_preprocessor.preprocessors import EntityExtractorPreprocessor
-<<<<<<< HEAD
 from task_manager.document_preprocessor.preprocessors import NeuroClassifierPreprocessor
-=======
 from task_manager.document_preprocessor.preprocessors import PaasteametPreprocessor
->>>>>>> 5fe51563
 
 
 mlp_field_properties = {
@@ -174,7 +171,6 @@
     log_preprocessor_status(code='entity_extractor', status='disabled')
 
 try:
-<<<<<<< HEAD
     preprocessor_map['neuroclassifier'] = {
         'name': 'NeuroClassifier',
         'description': 'Tag documents with NeuroClassifier',
@@ -188,7 +184,7 @@
     print(e)
     log_preprocessor_status(code='neuroclassifier', status='disabled')
 
-=======
+try:
     preprocessor_map['paasteamet'] = {
         'name': 'Paasteamet',
         'description': 'Extracts information from PA regulations',
@@ -202,7 +198,6 @@
 except Exception as e:
     logging.getLogger(ERROR_LOGGER).exception(e)
     log_preprocessor_status(code='paasteamet', status='disabled')
->>>>>>> 5fe51563
 
 PREPROCESSOR_INSTANCES = {
     preprocessor_code: preprocessor['class'](**preprocessor['arguments'])
