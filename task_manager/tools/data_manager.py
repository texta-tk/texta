# -*- coding: utf8 -*-
import json
import logging

from searcher.models import Search
from utils.datasets import Datasets
from utils.es_manager import ES_Manager
from texta.settings import ERROR_LOGGER
from utils.stop_words import StopWords

# MAX_POSITIVE_SAMPLE_SIZE = 10000
ES_SCROLL_SIZE = 500
STOP_WORDS = StopWords()


def get_fields(es_m):
    """ Crete field list from fields in the Elasticsearch mapping
    """
    fields = []
    mapped_fields = es_m.get_mapped_fields()

    for data in mapped_fields:
        path = data['path']
        path_list = path.split('.')
        label = '{0} --> {1}'.format(path_list[0], ' --> '.join(path_list[1:])) if len(path_list) > 1 else path_list[0]
        label = label.replace('-->', u'→')
        field = {'data': json.dumps(data), 'label': label}
        fields.append(field)

    # Sort fields by label
    fields = sorted(fields, key=lambda l: l['label'])

    return fields


class TaskCanceledException(Exception):
    """ Task Canceled Exception
    """
    pass


class EsIteratorError(Exception):
    """ EsIterator Exception
    """
    pass


class EsIterator:
    """  ElasticSearch Iterator
    """

    def __init__(self, parameters, callback_progress=None, phraser=None):
        ds = Datasets().activate_datasets_by_id(parameters['dataset'])
        query = self._parse_query(parameters)

        # self.field = json.loads(parameters['field'])['path']
        self.field = parameters['field']
        self.es_m = ds.build_manager(ES_Manager)
        self.es_m.load_combined_query(query)
        self.callback_progress = callback_progress
        self.phraser = phraser

        if self.callback_progress:
            total_elements = self.get_total_documents()
            callback_progress.set_total(total_elements)

    @staticmethod
    def _parse_query(parameters):
        search = parameters['search']
        # select search
        if search == 'all_docs':
            query = {"main": {"query": {"bool": {"minimum_should_match": 0, "must": [], "must_not": [], "should": []}}}}
        else:
            query = json.loads(Search.objects.get(pk=int(search)).query)
        return query


    def __iter__(self):
        response = self.es_m.scroll(size=ES_SCROLL_SIZE)
        scroll_id = response['_scroll_id']
        batch_hits = len(response['hits']['hits'])
        while batch_hits > 0:
            # Check errors in the database request
            if (response['_shards']['total'] > 0 and response['_shards']['successful'] == 0) or response['timed_out']:
                msg = 'Elasticsearch failed to retrieve documents: ' \
                      '*** Shards: {0} *** Timeout: {1} *** Took: {2}'.format(response['_shards'], response['timed_out'], response['took'])
                raise EsIteratorError(msg)

            for hit in response['hits']['hits']:
                try:
                    decoded_text = hit['_source']
                    for k in self.field.split('.'):
                        # get nested fields encoded as: 'field.sub_field'
                        try:
                            decoded_text = decoded_text[k]
                        except:
                            decoded_text = ""
                    
                    if decoded_text:
                        sentences = decoded_text.split('\n')
                        for sentence in sentences:
                            sentence = [word.strip().lower() for word in sentence.split(' ')]
                            sentence = STOP_WORDS.remove(sentence)
                            
                            if self.phraser:
                                sentence = self.phraser.phrase(sentence)
                            yield sentence
                except KeyError:
                    pass
                    # If the field is missing from the document
                    # Commented out logging to stop spam
                    # logging.getLogger(ERROR_LOGGER).error('Key does not exist.', exc_info=True, extra={'hit': hit, 'scroll_response': response})

                except TypeError:
                    # If split failed
                    logging.getLogger(ERROR_LOGGER).error('Error splitting the text.', exc_info=True, extra={'hit': hit, 'scroll_response': response})
            
            if self.callback_progress:
                self.callback_progress.update(batch_hits)
            
            response = self.es_m.scroll(scroll_id=scroll_id, size=ES_SCROLL_SIZE)
            batch_hits = len(response['hits']['hits'])
            scroll_id = response['_scroll_id']


    def get_total_documents(self):
        return self.es_m.get_total_documents()


class EsDataSample(object):
<<<<<<< HEAD

    def __init__(self, fields, query, es_m, negative_set_multiplier=1.0, max_positive_sample_size=None, score_threshold=0.0):
=======
    def __init__(self, fields, query, es_m, negative_set_multiplier=1.0, max_positive_sample_size=MAX_POSITIVE_SAMPLE_SIZE, score_threshold=0.0):
>>>>>>> 8867f848
        """ Sample data - Positive and Negative samples from query
        negative_set_multiplier (float): length of positive set is multiplied by this to determine negative sample size (to over- or underfit models)
        max_positive_sample_size (int): maximum number of documents per class used to train the model
        score_threshold (float): hits' max_score is multiplied by this to determine the score cutoff point (lowest allowed score) , value between 0.0 and 1.0
        """
        self.fields = fields
        self.es_m = es_m
        self.es_m.load_combined_query(query)
        self.negative_set_multiplier = negative_set_multiplier
        self.max_positive_sample_size = max_positive_sample_size
        self.score_threshold = score_threshold

<<<<<<< HEAD
    def _get_positive_samples(self, keep_empty=False):
=======

    def _get_positive_samples(self):
        sample_size = self.max_positive_sample_size
        
>>>>>>> 8867f848
        positive_samples_map = {}
        positive_set = set()
        # Initialize sample map
        for field in self.fields:
            positive_samples_map[field] = []

        self.es_m.set_query_parameter('size', ES_SCROLL_SIZE)
        response = self.es_m.scroll()
        scroll_id = response['_scroll_id']
        total_hits = response['hits']['total']
<<<<<<< HEAD
        while total_hits > 0 and (len(positive_set) <= self.max_positive_sample_size if self.max_positive_sample_size else True):
            response = self.es_m.scroll(scroll_id=scroll_id)
            total_hits = len(response['hits']['hits'])
            scroll_id = response['_scroll_id']

=======
        while total_hits > 0 and len(positive_set) <= sample_size:
>>>>>>> 8867f848
            # Check errors in the database request
            if (response['_shards']['total'] > 0 and response['_shards']['successful'] == 0) or response['timed_out']:
                msg = 'Elasticsearch failed to retrieve documents: ' \
                      '*** Shards: {0} *** Timeout: {1} *** Took: {2}'.format(response['_shards'],
                                                                              response['timed_out'], response['took'])
                raise EsIteratorError(msg)

            lowest_allowed_score = response['hits']['max_score'] * self.score_threshold

            # Iterate over all docs
            for hit in response['hits']['hits']:
                if hit['_score'] >= lowest_allowed_score:
<<<<<<< HEAD
                    for field in self.fields:
                        # Extract text content for every field
                        _temp_text = hit['_source']
                        try:
=======
                    try:
                        # Save sampled doc id
                        doc_id = str(hit['_id'])
                        positive_set.add(doc_id)
                        for field in self.fields:
                            # Extract text content for every field
                            _temp_text = hit['_source']
>>>>>>> 8867f848
                            for k in field.split('.'):
                                # Get nested fields encoded as: 'field.sub_field'
                                _temp_text = _temp_text[k]
                                # Check that the string is not None nor empty, otherwise raise exception
                                assert _temp_text is not None and _temp_text
                        except (KeyError, AssertionError):
                            # In case the field is not present in the document/empty,
                            # add empty text or pass if not keep_empty
                            if keep_empty:
                                _temp_text = ''
                                positive_samples_map[field].append(_temp_text)
                        else:
                            # If no exception occurred,
                            # save decoded text into sample map
                            positive_samples_map[field].append(_temp_text)
<<<<<<< HEAD

                    # Save sampled doc id
                    doc_id = str(hit['_id'])
                    positive_set.add(doc_id)
=======
                        

                    except KeyError as e:
                        # If the field is missing from the document
                        pass
                        # Commented out to reduce spam
                        # logging.getLogger(ERROR_LOGGER).error('Key does not exist.', exc_info=True, extra={'hit': hit, 'scroll_response': response})
>>>>>>> 8867f848
                else:
                    break

            response = self.es_m.scroll(scroll_id=scroll_id)
            total_hits = len(response['hits']['hits'])
            scroll_id = response['_scroll_id']

        return positive_samples_map, positive_set

<<<<<<< HEAD
    def _get_negative_samples(self, positive_set, keep_empty=False):
=======
>>>>>>> 8867f848

    def _get_negative_samples(self, positive_set):
        negative_samples_map = {}
        negative_set = set()
        # Initialize sample map
        for field in self.fields:
            negative_samples_map[field] = []

        self.es_m.set_query_parameter('size', ES_SCROLL_SIZE)
        response = self.es_m.scroll(match_all=True)
        scroll_id = response['_scroll_id']
        hit_length = response['hits']['total']
        sample_size = len(positive_set) * self.negative_set_multiplier

        while hit_length > 0 and len(negative_set) <= sample_size:
            # Check errors in the database request
            if (response['_shards']['total'] > 0 and response['_shards']['successful'] == 0) or response['timed_out']:
                msg = 'Elasticsearch failed to retrieve documents: ' \
                      '*** Shards: {0} *** Timeout: {1} *** Took: {2}'.format(response['_shards'],
                                                                              response['timed_out'], response['took'])
                raise EsIteratorError(msg)

            for hit in response['hits']['hits']:
                # Get doc id
                doc_id = str(hit['_id'])
                if doc_id in positive_set:
                    # If used already, continue
                    continue
                # Otherwise, consider as negative sample
                negative_set.add(doc_id)

                for field in self.fields:
                    # Extract text content for every field
                    _temp_text = hit['_source']
                    try:
                        for k in field.split('.'):
                            # Get nested fields encoded as: 'field.sub_field'
                            _temp_text = _temp_text[k]
                            # Check that the string is not None nor empty, otherwise raise exception
                            assert _temp_text is not None and _temp_text
                    except (KeyError, AssertionError):
                        # In case the field is not present in the document/empty,
                        # add empty text or pass if not keep_empty
                        if keep_empty:
                            _temp_text = ''
                            negative_samples_map[field].append(_temp_text)
                    else:
                        # If no exception occurred,
                        # save decoded text into sample map
                        negative_samples_map[field].append(_temp_text)

<<<<<<< HEAD
        return negative_samples_map, negative_set

    def get_data_samples(self, with_fields=True):
        '''Get the data samples for the positive/negative sets
        Keyword Arguments:
            with_fields {bool} -- If True, return x as {field_n: [values]},
                                           and y as [values_only_for_longest_len_field].
                                  If False, return x as [values_from_all_fields],
                                           and y as [all_labels_from_all_fields 
                                  (default: {True})
        '''
        positive_samples, positive_set = self._get_positive_samples(keep_empty=with_fields)
        negative_samples, negative_set = self._get_negative_samples(positive_set, keep_empty=with_fields)
=======
                except KeyError as e:
                    # If the field is missing from the document
                    pass
                    # Commented out to reduce spam
                    # logging.getLogger(ERROR_LOGGER).error('Key does not exist.', exc_info=True, extra={'hit': hit, 'scroll_response': response})

            response = self.es_m.scroll(scroll_id=scroll_id)
            hit_length = len(response['hits']['hits'])
            scroll_id = response['_scroll_id']

        return negative_samples_map, negative_set


    def get_data_samples(self):
        positive_samples, positive_set = self._get_positive_samples()
        negative_samples, negative_set = self._get_negative_samples(positive_set)

        # Build X feature map
        data_sample_x_map = {}
        for field in self.fields:
            data_sample_x_map[field] = positive_samples[field] + negative_samples[field]

        # Build target (positive + negative samples) for binary classifier
        data_sample_y = [1] * len(positive_set) + [0] * len(negative_set)
>>>>>>> 8867f848

        statistics = {}
        statistics['total_positive'] = len(positive_set)
        statistics['total_negative'] = len(negative_set)

        if with_fields:
            # Build X feature map
            data_sample_y = [1] * len(positive_set) + [0] * len(negative_set)
            data_sample_x = {}
            for field in self.fields:
                data_sample_x[field] = positive_samples[field] + negative_samples[field]
            # Build target (positive + negative samples) for binary classifier
        elif not with_fields:
            data_sample_x = []
            data_sample_y = []
            for field in self.fields:
                data_sample_x += positive_samples[field] + negative_samples[field]
                data_sample_y += [1] * len(positive_samples[field]) + [0] * len(negative_samples[field])

        return data_sample_x, data_sample_y, statistics<|MERGE_RESOLUTION|>--- conflicted
+++ resolved
@@ -128,12 +128,8 @@
 
 
 class EsDataSample(object):
-<<<<<<< HEAD
 
     def __init__(self, fields, query, es_m, negative_set_multiplier=1.0, max_positive_sample_size=None, score_threshold=0.0):
-=======
-    def __init__(self, fields, query, es_m, negative_set_multiplier=1.0, max_positive_sample_size=MAX_POSITIVE_SAMPLE_SIZE, score_threshold=0.0):
->>>>>>> 8867f848
         """ Sample data - Positive and Negative samples from query
         negative_set_multiplier (float): length of positive set is multiplied by this to determine negative sample size (to over- or underfit models)
         max_positive_sample_size (int): maximum number of documents per class used to train the model
@@ -146,14 +142,8 @@
         self.max_positive_sample_size = max_positive_sample_size
         self.score_threshold = score_threshold
 
-<<<<<<< HEAD
+
     def _get_positive_samples(self, keep_empty=False):
-=======
-
-    def _get_positive_samples(self):
-        sample_size = self.max_positive_sample_size
-        
->>>>>>> 8867f848
         positive_samples_map = {}
         positive_set = set()
         # Initialize sample map
@@ -164,15 +154,7 @@
         response = self.es_m.scroll()
         scroll_id = response['_scroll_id']
         total_hits = response['hits']['total']
-<<<<<<< HEAD
         while total_hits > 0 and (len(positive_set) <= self.max_positive_sample_size if self.max_positive_sample_size else True):
-            response = self.es_m.scroll(scroll_id=scroll_id)
-            total_hits = len(response['hits']['hits'])
-            scroll_id = response['_scroll_id']
-
-=======
-        while total_hits > 0 and len(positive_set) <= sample_size:
->>>>>>> 8867f848
             # Check errors in the database request
             if (response['_shards']['total'] > 0 and response['_shards']['successful'] == 0) or response['timed_out']:
                 msg = 'Elasticsearch failed to retrieve documents: ' \
@@ -185,49 +167,28 @@
             # Iterate over all docs
             for hit in response['hits']['hits']:
                 if hit['_score'] >= lowest_allowed_score:
-<<<<<<< HEAD
-                    for field in self.fields:
-                        # Extract text content for every field
-                        _temp_text = hit['_source']
-                        try:
-=======
-                    try:
                         # Save sampled doc id
                         doc_id = str(hit['_id'])
                         positive_set.add(doc_id)
                         for field in self.fields:
                             # Extract text content for every field
                             _temp_text = hit['_source']
->>>>>>> 8867f848
-                            for k in field.split('.'):
-                                # Get nested fields encoded as: 'field.sub_field'
-                                _temp_text = _temp_text[k]
-                                # Check that the string is not None nor empty, otherwise raise exception
-                                assert _temp_text is not None and _temp_text
-                        except (KeyError, AssertionError):
-                            # In case the field is not present in the document/empty,
-                            # add empty text or pass if not keep_empty
-                            if keep_empty:
-                                _temp_text = ''
+                            try:
+                                for k in field.split('.'):
+                                    # Get nested fields encoded as: 'field.sub_field'
+                                    _temp_text = _temp_text[k]
+                                    # Check that the string is not None nor empty, otherwise raise exception
+                                    assert _temp_text is not None and _temp_text
+                            except (KeyError, AssertionError):
+                                # In case the field is not present in the document/empty,
+                                # add empty text or pass if not keep_empty
+                                if keep_empty:
+                                    _temp_text = ''
+                                    positive_samples_map[field].append(_temp_text)
+                            else:
+                                # If no exception occurred,
+                                # save decoded text into sample map
                                 positive_samples_map[field].append(_temp_text)
-                        else:
-                            # If no exception occurred,
-                            # save decoded text into sample map
-                            positive_samples_map[field].append(_temp_text)
-<<<<<<< HEAD
-
-                    # Save sampled doc id
-                    doc_id = str(hit['_id'])
-                    positive_set.add(doc_id)
-=======
-                        
-
-                    except KeyError as e:
-                        # If the field is missing from the document
-                        pass
-                        # Commented out to reduce spam
-                        # logging.getLogger(ERROR_LOGGER).error('Key does not exist.', exc_info=True, extra={'hit': hit, 'scroll_response': response})
->>>>>>> 8867f848
                 else:
                     break
 
@@ -237,12 +198,8 @@
 
         return positive_samples_map, positive_set
 
-<<<<<<< HEAD
+
     def _get_negative_samples(self, positive_set, keep_empty=False):
-=======
->>>>>>> 8867f848
-
-    def _get_negative_samples(self, positive_set):
         negative_samples_map = {}
         negative_set = set()
         # Initialize sample map
@@ -292,8 +249,12 @@
                         # save decoded text into sample map
                         negative_samples_map[field].append(_temp_text)
 
-<<<<<<< HEAD
+            response = self.es_m.scroll(scroll_id=scroll_id)
+            hit_length = len(response['hits']['hits'])
+            scroll_id = response['_scroll_id']
+
         return negative_samples_map, negative_set
+
 
     def get_data_samples(self, with_fields=True):
         '''Get the data samples for the positive/negative sets
@@ -306,32 +267,6 @@
         '''
         positive_samples, positive_set = self._get_positive_samples(keep_empty=with_fields)
         negative_samples, negative_set = self._get_negative_samples(positive_set, keep_empty=with_fields)
-=======
-                except KeyError as e:
-                    # If the field is missing from the document
-                    pass
-                    # Commented out to reduce spam
-                    # logging.getLogger(ERROR_LOGGER).error('Key does not exist.', exc_info=True, extra={'hit': hit, 'scroll_response': response})
-
-            response = self.es_m.scroll(scroll_id=scroll_id)
-            hit_length = len(response['hits']['hits'])
-            scroll_id = response['_scroll_id']
-
-        return negative_samples_map, negative_set
-
-
-    def get_data_samples(self):
-        positive_samples, positive_set = self._get_positive_samples()
-        negative_samples, negative_set = self._get_negative_samples(positive_set)
-
-        # Build X feature map
-        data_sample_x_map = {}
-        for field in self.fields:
-            data_sample_x_map[field] = positive_samples[field] + negative_samples[field]
-
-        # Build target (positive + negative samples) for binary classifier
-        data_sample_y = [1] * len(positive_set) + [0] * len(negative_set)
->>>>>>> 8867f848
 
         statistics = {}
         statistics['total_positive'] = len(positive_set)
@@ -350,5 +285,6 @@
             for field in self.fields:
                 data_sample_x += positive_samples[field] + negative_samples[field]
                 data_sample_y += [1] * len(positive_samples[field]) + [0] * len(negative_samples[field])
-
+        
+        import pdb; pdb.set_trace()
         return data_sample_x, data_sample_y, statistics