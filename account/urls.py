from django.conf.urls import url

from . import views
from django.contrib.auth.views import PasswordResetConfirmView, PasswordResetView, PasswordResetDoneView, PasswordResetCompleteView

urlpatterns = [
    url(r'^$', views.index,name="home"),
    url(r'update$', views.update, name='update'),
<<<<<<< HEAD
=======
    url(r'^confirm/(?P<email_auth_token>([a-z]|[0-9]){14})/$', views.confirm_email, name='confirm_email'),
>>>>>>> fc672a0d
    url(r'create$', views.create, name="create"),
    url(r'login$', views.login, name="login"),
    url(r'log_out$', views.log_out, name="log_out"),
    url(r'change_password$', views.change_password, name="change_password"),
    url(r'get_auth_token$', views.get_auth_token, name="get_auth_token"),
    url(r'revoke_auth_token$', views.revoke_auth_token, name="revoke_auth_token"),
    url(r'password_reset$', PasswordResetView.as_view(template_name='password-templates/password-form.html',email_template_name='password-templates/password-email.html'), name='password_reset'),
    url(r'password_reset_done/', PasswordResetDoneView.as_view(template_name='password-templates/password-reset-done.html'), name='password_reset_done'),
    url(r'password_reset_confirm/(?P<uidb64>[0-9A-Za-z_\-]+)/(?P<token>[0-9A-Za-z]{1,13}-[0-9A-Za-z]{1,20})/$',
        PasswordResetConfirmView.as_view(template_name="password-templates/password-reset-confirm.html"),
        name='password_reset_confirm'),
    url(r'password_reset_complete$', PasswordResetCompleteView.as_view(template_name='password-templates/password-reset-complete.html'), name='password_reset_complete'),
    ]   <|MERGE_RESOLUTION|>--- conflicted
+++ resolved
@@ -6,10 +6,7 @@
 urlpatterns = [
     url(r'^$', views.index,name="home"),
     url(r'update$', views.update, name='update'),
-<<<<<<< HEAD
-=======
     url(r'^confirm/(?P<email_auth_token>([a-z]|[0-9]){14})/$', views.confirm_email, name='confirm_email'),
->>>>>>> fc672a0d
     url(r'create$', views.create, name="create"),
     url(r'login$', views.login, name="login"),
     url(r'log_out$', views.log_out, name="log_out"),
