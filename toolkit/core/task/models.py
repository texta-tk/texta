from django.db import models
from django.utils.timezone import now
from toolkit.constants import MAX_DESC_LEN

class Task(models.Model):
    STATUS_CREATED = 'created'
    STATUS_QUEUED = 'queued'
    STATUS_RUNNING = 'running'
    STATUS_UPDATING = 'updating'
    STATUS_COMPLETED = 'completed'
    STATUS_CANCELLED = 'cancelled'
    STATUS_FAILED = 'failed'

    status = models.CharField(max_length=MAX_DESC_LEN)
    progress = models.FloatField(default=0.0)
<<<<<<< HEAD
    step = models.CharField(max_length=MAX_DESC_LEN, default='')
=======
    step = models.CharField(max_length=MAX_STR_LEN, default='')
    errors = models.CharField(max_length=MAX_STR_LEN*100, default='')
>>>>>>> ea4efe40
    time_started = models.DateTimeField(auto_now_add=True)
    last_update = models.DateTimeField(null=True, blank=True, default=None)
    time_completed = models.DateTimeField(null=True, blank=True, default=None)

    def update_status(self, status, set_time_completed=False):
        self.status = status
        self.last_update = now()
        if set_time_completed:
            self.time_completed = now()
        self.save()

    def update_progress(self, progress, step):
        self.progress = progress
        self.step = step
        self.last_update = now()
        self.save()<|MERGE_RESOLUTION|>--- conflicted
+++ resolved
@@ -13,12 +13,8 @@
 
     status = models.CharField(max_length=MAX_DESC_LEN)
     progress = models.FloatField(default=0.0)
-<<<<<<< HEAD
     step = models.CharField(max_length=MAX_DESC_LEN, default='')
-=======
-    step = models.CharField(max_length=MAX_STR_LEN, default='')
-    errors = models.CharField(max_length=MAX_STR_LEN*100, default='')
->>>>>>> ea4efe40
+    errors = models.CharField(max_length=MAX_DESC_LEN*100, default='')
     time_started = models.DateTimeField(auto_now_add=True)
     last_update = models.DateTimeField(null=True, blank=True, default=None)
     time_completed = models.DateTimeField(null=True, blank=True, default=None)
