--- conflicted
+++ resolved
@@ -51,14 +51,10 @@
 
 
 class ProjectSerializer(serializers.HyperlinkedModelSerializer):
-<<<<<<< HEAD
-    indices = serializers.MultipleChoiceField(choices=get_index_choices(), read_only=True)
-=======
     owner = serializers.PrimaryKeyRelatedField(required=False, queryset=User.objects.all())
     owner_username = serializers.CharField(source='owner.username', read_only=True)
 
     indices = serializers.ListField(default=[], child=serializers.CharField())
->>>>>>> 02a75b6a
     users = serializers.HyperlinkedRelatedField(many=True, view_name='user-detail', queryset=User.objects.all(),)
     resources = serializers.SerializerMethodField()
 
@@ -76,17 +72,11 @@
         return resource_dict
 
 
-<<<<<<< HEAD
-class ProjectAdminSerializer(ProjectSerializer):
-    owner = serializers.PrimaryKeyRelatedField(required=False, queryset=User.objects.all())
-    indices = serializers.MultipleChoiceField(choices=get_index_choices(), read_only=False)
-=======
 class ProjectSuggestFactValuesSerializer(serializers.Serializer):
     limit = serializers.IntegerField(default=choices.DEFAULT_VALUES_PER_NAME,
         help_text=f'Number of suggestions. Default: {choices.DEFAULT_SUGGESTION_LIMIT}.')
     startswith = serializers.CharField(help_text=f'The string to autocomplete fact values with.', allow_blank=True)
     fact_name = serializers.CharField(help_text='Fact name from which to suggest values.')
->>>>>>> 02a75b6a
 
 
 class ProjectSuggestFactNamesSerializer(serializers.Serializer):
