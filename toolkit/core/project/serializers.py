--- conflicted
+++ resolved
@@ -145,11 +145,8 @@
             'tagger_groups',
             'torchtaggers',
             'regex_taggers',
-<<<<<<< HEAD
             'anonymizers',
-=======
             'regex_tagger_groups',
->>>>>>> 715de6aa
             'mlp_index',
 
         )
