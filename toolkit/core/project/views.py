--- conflicted
+++ resolved
@@ -1,37 +1,22 @@
-<<<<<<< HEAD
 from django.shortcuts import get_object_or_404
-from rest_framework import viewsets
+from rest_framework import viewsets, permissions, status
 from rest_framework.response import Response
-from rest_framework import status
 from rest_framework.views import APIView
-from rest_framework import permissions
 from rest_framework.decorators import action
-=======
-from rest_framework import viewsets, permissions
->>>>>>> 0cfc57ce
 
 from toolkit.core.project.models import Project
 from toolkit.core.project.serializers import ProjectSerializer
+from toolkit.core.user_profile.serializers import UserProfileSerializer
 
-<<<<<<< HEAD
-from toolkit.core.user_profile.serializers import UserProfileSerializer
-=======
 # TODO custom permission for project owner - >
->>>>>>> 0cfc57ce
 
 class ProjectViewSet(viewsets.ModelViewSet):
     queryset = Project.objects.all()
     serializer_class = ProjectSerializer
-<<<<<<< HEAD
+    permission_classes = (permissions.IsAdminUser,)
 
-    # TODO custom permission for activating dataset thats listed to you?
     @action(detail=True, methods=['put'])
     def activate_project(self, request, pk=None):
         obj = self.get_object()
         request.user.profile.activate_project(obj)
-        return Response({'status': f'Project {pk} successfully activated.'}, status=status.HTTP_200_OK)
-=======
-    permission_classes = (permissions.IsAdminUser,)
-
-
->>>>>>> 0cfc57ce
+        return Response({'status': f'Project {pk} successfully activated.'}, status=status.HTTP_200_OK)