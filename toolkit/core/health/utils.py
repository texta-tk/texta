import os
import requests
from toolkit.settings import BASE_DIR, MLP_URL, ES_URL
from toolkit.elastic.core import ElasticCore
from toolkit.core.task.models import Task
from datetime import datetime, timedelta, time
from celery.task.control import inspect

def get_version():
    """
    Imports version number from file system.
    :return: version as string.
    """
    try:
        with open(os.path.join(BASE_DIR, 'VERSION'), 'r') as fh:
            version = fh.read().strip()
    except IOError:
        version = 'unknown'
    return version


def get_cache_status():
    """
    Gets info about model caches in applications.
    """
    from toolkit.tagger.tagger_views import global_tagger_cache
    from toolkit.embedding.views import global_w2v_cache, global_phraser_cache, global_cluster_cache


    return {'embedding': len(global_w2v_cache.models.keys()),
            'embedding_cluster': len(global_cluster_cache.models.keys()),
            'phraser': len(global_phraser_cache.models.keys()),
            'tagger': len(global_tagger_cache.models.keys())}


def get_mlp_status():
    """
    Checks if MLP is available.
    """
    mlp_info = {"url": MLP_URL, "alive": False}

    try:
        response = requests.get(MLP_URL)
        if response.status_code == 200:
            mlp_info["status"] = response.json()
            mlp_info["alive"] = True
    except:
        pass
    
    return mlp_info


def get_elastic_status():
    """
    Checks Elasticsearch connection status and version.
    """
    es_info = {"url": ES_URL, "alive": False}
    es_core = ElasticCore()

    if es_core.connection:
        es_info["alive"] = True
        es_info["status"] = es_core.es.info()

    return es_info


def get_active_tasks():
    """
    Gets the number of active (running + queued) from message broker.
    """
<<<<<<< HEAD
    active_tasks = sum([len(tasks) for tasks in inspect().active().values()])
    scheduled_tasks = sum([len(tasks) for tasks in inspect().scheduled().values()])
    return active_tasks + scheduled_tasks
=======
    active_and_scheduled_tasks = 0
    inspector = inspect()
    active_tasks = inspector.active()
    scheduled_tasks = inspector.scheduled()
    if active_tasks:
        active_and_scheduled_tasks += sum([len(tasks) for tasks in active_tasks.values()])
    if scheduled_tasks:
        active_and_scheduled_tasks += sum([len(tasks) for tasks in scheduled_tasks.values()])
    return active_and_scheduled_tasks
>>>>>>> f95298b8
<|MERGE_RESOLUTION|>--- conflicted
+++ resolved
@@ -68,11 +68,6 @@
     """
     Gets the number of active (running + queued) from message broker.
     """
-<<<<<<< HEAD
-    active_tasks = sum([len(tasks) for tasks in inspect().active().values()])
-    scheduled_tasks = sum([len(tasks) for tasks in inspect().scheduled().values()])
-    return active_tasks + scheduled_tasks
-=======
     active_and_scheduled_tasks = 0
     inspector = inspect()
     active_tasks = inspector.active()
@@ -81,5 +76,4 @@
         active_and_scheduled_tasks += sum([len(tasks) for tasks in active_tasks.values()])
     if scheduled_tasks:
         active_and_scheduled_tasks += sum([len(tasks) for tasks in scheduled_tasks.values()])
-    return active_and_scheduled_tasks
->>>>>>> f95298b8
+    return active_and_scheduled_tasks