import os
import json
from time import sleep

from django.db.models import signals

from rest_framework.test import APITestCase
from rest_framework import status
from rest_framework.test import APIClient

from toolkit.test_settings import TEST_FIELD, TEST_INDEX, TEST_FIELD_CHOICE, TEST_INDEX_REINDEX, TEST_INDEX_LARGE, TEST_QUERY, REINDEXER_TEST_INDEX
from toolkit.core.project.models import Project
from toolkit.elastic.models import Reindexer
from toolkit.elastic.core import ElasticCore
from toolkit.elastic.searcher import ElasticSearcher
from toolkit.core.task.models import Task
from toolkit.tools.utils_for_tests import create_test_user, print_output, remove_file


class ReindexerViewTests(APITestCase):

    @classmethod
    def setUpTestData(cls):
        ''' user needs to be admin, because of changed indices permissions '''
        cls.default_password = 'pw'
        cls.default_username = 'indexOwner'
        cls.user = create_test_user(cls.default_username, 'my@email.com', cls.default_password)
        cls.user.is_superuser = True
        cls.user.save()
        cls.project = Project.objects.create(
            title='ReindexerTestProject',
            owner=cls.user,
            indices=[TEST_INDEX]
        )

    def setUp(self):
        self.client.login(username=self.default_username, password=self.default_password)

    def test_run(self):
        existing_new_index_payload = {
        "description": "TestWrongField",
        "indices": [TEST_INDEX],
        "new_index": REINDEXER_TEST_INDEX,  # index created for test purposes
        "fields": [],
        "field_type": [],
        }
        wrong_fields_payload = {
        "description": "TestWrongField",
        "indices": [TEST_INDEX],
        "new_index": TEST_INDEX_REINDEX,
        "fields": ['12345'],
        }
        wrong_indices_payload = {
        "description": "TestWrongIndex",
        "indices": ["Wrong_Index"],
        "new_index": TEST_INDEX_REINDEX,
        "fields": [],
        }
        pick_fields_payload = {
            "description": "TestManyReindexerFields",
            # this has a problem with possible name duplicates
            "fields": [TEST_FIELD, 'comment_content_clean.text', 'texta_facts'],
            "indices": [TEST_INDEX],
            "new_index": TEST_INDEX_REINDEX,
            "field_type": [],
        }
        # duplicate name problem?
        # if you want to actually test it, add an index to indices and project indices
        join_indices_fields_payload = {
            "description": "TestReindexerJoinFields",
            "fields": [],
            "indices": [TEST_INDEX],
            "new_index": TEST_INDEX_REINDEX,
            "field_type": [],
        }
        test_query_payload = {
            "description": "TestQueryFiltering",
            "fields": [],
            "indices": [TEST_INDEX],
            "new_index": TEST_INDEX_REINDEX,
            "field_type": [],
            "query": json.dumps(TEST_QUERY)
        }
        random_docs_payload = {
            "description": "TestReindexerRandomFields",
            "fields": [],
            "indices": [TEST_INDEX],
            "new_index": TEST_INDEX_REINDEX,
            "random_size": 500,
            "field_type": [],
        }
        update_field_type_payload = {
            "description": "TestReindexerUpdateFieldType",
            "fields": [],
            "indices": [TEST_INDEX],
            "new_index": TEST_INDEX_REINDEX,
            "field_type": [{"path": "comment_subject", "field_type": "long", "new_path_name": "CHANGED_NAME"},
                           {"path": "comment_content_lemmas", "field_type": "fact", "new_path_name": "CHANGED_TOO"},
                           {"path": "comment_content_clean.stats.text_length", "field_type": "boolean", "new_path_name": "CHANGED_AS_WELL"},
                           ],
        }
        for payload in (
            existing_new_index_payload,
            wrong_indices_payload,
            wrong_fields_payload,
            pick_fields_payload,
            join_indices_fields_payload,
            test_query_payload,
            random_docs_payload,
            update_field_type_payload,
        ):
            url = f'/projects/{self.project.id}/reindexer/'
            self.run_create_reindexer_task_signal(self.project, url, payload)

    def run_create_reindexer_task_signal(self, project, url, payload, overwrite=False):
        ''' Tests the endpoint for a new Reindexer task, and if a new Task gets created via the signal
           checks if new_index was removed '''
        try:
            ElasticCore().delete_index(TEST_INDEX_REINDEX)
        except:
               print(f'{TEST_INDEX_REINDEX} was not deleted')
        response = self.client.post(url, payload, format='json')
        print_output('run_create_reindexer_task_signal:response.data', response.data)
        self.check_update_forbidden(url, payload)
        self.is_new_index_created_if_yes_remove(response, payload, project)
        self.is_reindexed_index_added_to_project_if_yes_remove(response, payload['new_index'], project)
        assert TEST_INDEX_REINDEX not in ElasticCore().get_indices()

    def is_new_index_created_if_yes_remove(self, response, payload, project):
        ''' Check if new_index gets created
            Check if new_index gets re-indexed and completed
            remove test new_index '''

        if project.indices is None or response.exception:
            self.assertEqual(response.status_code, status.HTTP_400_BAD_REQUEST)
        else:
            self.assertEqual(response.status_code, status.HTTP_201_CREATED)
            created_reindexer = Reindexer.objects.get(id=response.data['id'])
            print_output("Re-index task status: ", created_reindexer.task.status)
            self.assertEqual(created_reindexer.task.status, Task.STATUS_COMPLETED)
            self.check_positive_doc_count()
            new_index = response.data['new_index']
            delete_response = ElasticCore().delete_index(new_index)
            print_output("Reindexer Test index remove status", delete_response)

    def is_reindexed_index_added_to_project_if_yes_remove(self, response, new_index, project):
        url = f'/projects/{project.id}/'
        check = self.client.get(url, format='json')
        if response.status_code == 201:
            assert new_index in check.data['indices']
            print_output('Re-indexed index added to project', check.data)
            check.data['indices'].remove(new_index)
            remove_response = self.client.put(url, check.data, format='json')
            print_output("Re-indexed index removed from project", remove_response.status_code)
        if response.status_code == 400:
            print_output('Re-indexed index not added to project', check.data)
        assert new_index not in check.data['indices']

    def validate_fields(self, project, payload):
        project_fields = ElasticCore().get_fields(project.indices)
        project_field_paths = [field["path"] for field in project_fields]
        for field in payload['fields']:
            if field not in project_field_paths:
                return False
        return True

    def validate_indices(self, project, payload):
        for index in payload['indices']:
            if index not in project.indices:
                return False
        return True

    def check_positive_doc_count(self):
        # current reindexing tests require approx 2 seconds delay
        sleep(1.8)
        count_new_documents = ElasticSearcher(indices=TEST_INDEX_REINDEX).count()
        print_output("Bulk add doc count", count_new_documents)
        assert count_new_documents > 0

    def check_update_forbidden(self, url, payload):
        put_response = self.client.put(url, payload, format='json')
        patch_response = self.client.patch(url, payload, format='json')
        print_output("put_response.data", put_response.data)
        print_output("patch_response.data", patch_response.data)
        self.assertEqual(put_response.status_code, status.HTTP_405_METHOD_NOT_ALLOWED)
<<<<<<< HEAD
        self.assertEqual(patch_response.status_code, status.HTTP_405_METHOD_NOT_ALLOWED)



=======
        self.assertEqual(patch_response.status_code, status.HTTP_405_METHOD_NOT_ALLOWED)
>>>>>>> 898f7451
<|MERGE_RESOLUTION|>--- conflicted
+++ resolved
@@ -183,11 +183,4 @@
         print_output("put_response.data", put_response.data)
         print_output("patch_response.data", patch_response.data)
         self.assertEqual(put_response.status_code, status.HTTP_405_METHOD_NOT_ALLOWED)
-<<<<<<< HEAD
-        self.assertEqual(patch_response.status_code, status.HTTP_405_METHOD_NOT_ALLOWED)
-
-
-
-=======
-        self.assertEqual(patch_response.status_code, status.HTTP_405_METHOD_NOT_ALLOWED)
->>>>>>> 898f7451
+        self.assertEqual(patch_response.status_code, status.HTTP_405_METHOD_NOT_ALLOWED)