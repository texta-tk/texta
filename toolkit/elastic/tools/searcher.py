--- conflicted
+++ resolved
@@ -238,13 +238,9 @@
             if self.callback_progress:
                 self.callback_progress.update_view(0)
                 self.callback_progress.n_count = 0
-<<<<<<< HEAD
 
             field_data = self.field_data + ["texta_facts"] if self.field_data else ["*"]
             page = self.core.es.search(index=self.indices, body=self.query, scroll=self.scroll_timeout, size=self.scroll_size, _source=field_data)
-=======
-            page = self.core.es.search(index=self.indices, body=self.query, scroll=self.scroll_timeout, size=self.scroll_size)
->>>>>>> aad935f0
             scroll_id = page['_scroll_id']
             current_page = 0
             # set page size
