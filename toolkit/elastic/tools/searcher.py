from typing import List

import elasticsearch
from elasticsearch_dsl import Search
from elasticsearch_dsl.query import MoreLikeThis

from toolkit.elastic.tools.core import ElasticCore, elastic_connection
from toolkit.settings import TEXTA_TAGS_KEY


ES_SCROLL_SIZE = 500
EMPTY_QUERY = {"query": {"match_all": {}}}


class ElasticSearcher:
    """
    Everything related to performing searches in Elasticsearch
    """
    OUT_RAW = 'raw'  # Gives you a list of documents that belong to the scroll batch.
    OUT_DOC = 'doc'  # Gives you only the _source content without index and id metadata.
    OUT_TEXT = 'text'
    OUT_TEXT_WITH_ID = "text_with_id"
    OUT_DOC_WITH_ID = 'doc_with_id'
    OUT_DOC_WITH_TOTAL_HL_AGGS = 'doc_with_total_hl_aggs'
    OUT_META = 'out_meta'


    def __init__(self,
                 field_data=[],
                 indices=[],
                 query=EMPTY_QUERY,
                 scroll_size=ES_SCROLL_SIZE,
                 output=OUT_DOC,
                 callback_progress=None,
                 scroll_limit=None,
                 ignore_ids=set(),
                 text_processor=None,
                 score_threshold=0.0,
                 timeout='10m',
                 flatten=True,
                 scroll_timeout: str = None):
        """

        :param field_data: List of fields names you want returned from Elasticsearch. Specify the fields if you only need a single field to save on bandwidth and transfer speeds.
        :param indices: List of index names from which to pull data.
        :param query: Query for Elasticsearch.
        :param scroll_size: How many items should be pulled with each scroll request.
        :param output: Constant for determine document output.
        :param flatten: Whether to flatten output document or not.
        :param callback_progress: Function to call after each successful scroll request.
        :param scroll_limit: Number of maximum documents that are returned from the scrolling process.
        :param ignore_ids: Iterable of Elasticsearch document ID's which are not returned.
        :param text_processor: Text processor object to... process text.
        :param score_threshold: Filters out documents which score value don't exceed the given limit.
        :param timeout: Time in string for how long to wait for an Elasticsearch request.
        :param scroll_timeout: Time in string for how long to keep scroll context in memory, if not explicitly set, defaults to request timeout.
        """
        self.core = ElasticCore()
        self.field_data: List[str] = field_data
        self.indices = indices
        self.query = query
        self.scroll_size = scroll_size
        self.scroll_limit = scroll_limit
        self.score_threshold = score_threshold
        self.ignore_ids = ignore_ids
        self.output = output
        self.flatten = flatten
        self.callback_progress = callback_progress
        self.text_processor = text_processor
        self.timeout = timeout
        self.scroll_timeout = scroll_timeout or timeout

        if self.callback_progress:
            total_elements = self.count()
            if scroll_limit and scroll_limit < total_elements:
                total_elements = scroll_limit
            callback_progress.set_total(total_elements)


    def __iter__(self):
        """
        Iterator for iterating through scroll
        """
        return self.scroll()


    def more_like_this(self, mlt_fields: List[str], like, exclude=[], min_term_freq=1, max_query_terms=12, min_doc_freq=5, min_word_length=0, max_word_length=0, stop_words=[], size=10, include_meta=False, indices: str = None, flatten: bool = False):
        """

        Args:
            indices: Coma-separated string of the indices you wish to use.
            mlt_fields: List of strings of the fields you wish to use for analyzation.
            like: Can either be a text field or a list of document metas which is used as a baseline for fetching similar documents.
            exclude: List of document ids that should be ignored.
            min_term_freq: The minimum term frequency below which the terms will be ignored from the input document.
            max_query_terms: The maximum number of query terms that will be selected. Increasing this value gives greater accuracy at the expense of query execution speed.
            min_doc_freq: The minimum document frequency below which the terms will be ignored from the input document.
            min_word_length: The minimum word length below which the terms will be ignored.
            max_word_length: The maximum word length above which the terms will be ignored.
            stop_words: An array of stop words. Any word in this set is considered "uninteresting" and ignored.
            include_meta: Whether to add the documents meta information (id, index, doctype) into the returning set of documents.
            size: How many documents to return with the end result.
            flatten: Whether to flatten nested fields.
        Returns: List of Elasticsearch documents.

        """
        indices = indices if indices else ",".join(self.indices)
        s = Search(using=self.core.es, index=indices)
        mlt = MoreLikeThis(like=like, fields=mlt_fields, min_term_freq=min_term_freq, max_query_terms=max_query_terms, min_doc_freq=min_doc_freq, min_word_length=min_word_length, max_word_length=max_word_length, stop_words=stop_words)
        s = s.query(mlt).exclude("ids", values=exclude)
        s = s.extra(size=size)
        if include_meta:
            response = []
            for hit in s.execute():
                item = {
                    "_id": hit.meta.id,
                    "_index": hit.meta.index,
                    "_type": getattr(hit.meta, "doc_type", "_doc"),
                    "_source": self.core.flatten(hit.to_dict()) if flatten else hit.to_dict()
                }
                response.append(item)
            return response
        else:
            response = [self.core.flatten(hit.to_dict()) if flatten else hit.to_dict() for hit in s.execute()]
            return response


    def update_query(self, query):
        self.query = query


    def update_field_data(self, field_data):
        self.field_data = field_data


    def _parse_doc(self, doc):
        """
        Parses Elasticsearch hit into something nicer
        """
        parsed_doc, _, _ = self._flatten_doc(doc)
        if self.field_data:
            parsed_doc = {k: v for k, v in parsed_doc.items() if self.field_data.count(k)}
        else:
            parsed_doc, _, _ = self._flatten_doc(doc)
        return parsed_doc


    def _parse_doc_with_highlight(self, doc):
        """
        Parses Elasticsearch hit into something nicer, includes the highlight field
        """
        parsed_doc, _, highlight = self._flatten_doc(doc)
        return {'highlight': highlight, 'doc': parsed_doc}


    def _flatten_doc(self, doc):
        """
        Flattens a document.
        """
        index = doc['_index']
        highlight = doc['highlight'] if 'highlight' in doc else {}
        doc = doc['_source']
        if self.flatten:
            doc = self.core.flatten(doc)
        return doc, index, highlight


    def _decode_doc(self, doc, field_path=None):
        decoded_text = doc['_source']
        if field_path:
            # decode if field path known
            for k in field_path.split('.'):
                # get nested fields encoded as: 'field.sub_field'
                try:
                    decoded_text = decoded_text[k]
                except:
                    decoded_text = ""
        else:
            pass
        return decoded_text


    def count(self) -> int:
        try:
            count = self.core.es.count(index=self.indices, body=self.query)
            return count["count"]
        except elasticsearch.NotFoundError:
            return 0


    def search(self, size=10):
        # by default return all fields
        source_fields = True
        if self.output == self.OUT_META:
            source_fields = False
        # In case size/from is included in query in pagination, don't overwrite it by passing the size parameter
        if 'size' in self.query:
            response = self.core.es.search(index=self.indices, body=self.query, timeout=self.timeout, _source=source_fields)
        else:
            response = self.core.es.search(index=self.indices, body=self.query, size=size, timeout=self.timeout, _source=source_fields)
        if self.output == self.OUT_DOC:
            hits = [self._parse_doc(doc) for doc in response['hits']['hits']]
            return hits
        if self.output == self.OUT_DOC_WITH_ID:
            for hit in response['hits']['hits']:
                parsed_doc, _, highlight = self._flatten_doc(hit)
                hit['highlight'] = highlight
                hit['_source'] = parsed_doc
            return response
        if self.output == self.OUT_DOC_WITH_TOTAL_HL_AGGS:
            return {
                'count': response['hits']['total'],
                'aggs': response['aggregations'] if 'aggregations' in response else {},
                'results': [self._parse_doc_with_highlight(doc) for doc in response['hits']['hits']]
            }

        else:
            return response


    def random_documents(self, size=10):
        """
        Returns n random documents, where n=size.
        """
        random_query = {"query": {"function_score": {"query": {"match_all": {}}, "functions": [{"random_score": {}}]}}}
        response = self.core.es.search(index=self.indices, body=random_query, size=size)
        if self.output == self.OUT_DOC:
            return [self._parse_doc(doc) for doc in response['hits']['hits']]
        else:
            return response


    # batch search makes an inital search, and then keeps pulling batches of results, until none are left.
    @elastic_connection
    def scroll(self):
        scroll_id = None
        try:
            # Zero-out the progress in case the same ElasticSearch instance is used twice while iterating through the dataset
            if self.callback_progress:
                self.callback_progress.update_view(0)
                self.callback_progress.n_count = 0
<<<<<<< HEAD

            field_data = self.field_data + [TEXTA_TAGS_KEY] if TEXTA_TAGS_KEY not in self.field_data else self.field_data
            if self.output == self.OUT_META:
                page = self.core.es.search(index=self.indices, body=self.query, scroll=self.scroll_timeout, _source_excludes=["*"], size=self.scroll_size)
            else:
                page = self.core.es.search(index=self.indices, body=self.query, scroll=self.scroll_timeout, _source=field_data, size=self.scroll_size)

=======
            page = self.core.es.search(index=self.indices, body=self.query, scroll=self.scroll_timeout, size=self.scroll_size)
>>>>>>> aad935f0
            scroll_id = page['_scroll_id']
            current_page = 0
            # set page size
            page_size = len(page['hits']['hits'])
            num_scrolled = 0
            # set score threshold
            if page['hits']['max_score']:
                lowest_allowed_score = page['hits']['max_score'] * self.score_threshold
            else:
                lowest_allowed_score = self.score_threshold
            # set scroll break default
            scroll_break = False
            # iterate through scroll
            while page_size > 0 and scroll_break is False:
                # process output
                if self.output in (self.OUT_DOC, self.OUT_DOC_WITH_ID, self.OUT_TEXT, self.OUT_TEXT_WITH_ID, self.OUT_META):
                    if self.callback_progress:
                        self.callback_progress.update(page_size)
                    for hit in page['hits']['hits']:
                        # if scroll limit reached, break the scroll
                        if self.scroll_limit and num_scrolled >= self.scroll_limit:
                            scroll_break = True
                            break
                        # if score too low, break scroll
                        elif hit['_score'] < lowest_allowed_score:
                            scroll_break = True
                            break
                        if hit['_id'] not in self.ignore_ids:
                            num_scrolled += 1
                            parsed_doc = self._parse_doc(hit)
                            if self.output == self.OUT_META:
                                yield hit
                            elif self.output == self.OUT_TEXT:
                                for field in parsed_doc.values():
                                    if self.text_processor:
                                        field = self.text_processor.process(field)
                                        for text in field:
                                            yield " ".join(text)
                                    else:
                                        yield field

                            elif self.output == self.OUT_TEXT_WITH_ID:
                                document = {}
                                for key, value in parsed_doc.items():
                                    if key in self.field_data:
                                        processed_field = self.text_processor.process(value)
                                        document[key] = processed_field
                                yield hit["_id"], document

                            elif self.output in (self.OUT_DOC, self.OUT_DOC_WITH_ID):
                                if self.text_processor:
                                    parsed_doc = {k: '\n'.join(self.text_processor.process(v)[0]) for k, v in parsed_doc.items()}

                                if self.output == self.OUT_DOC_WITH_ID:
                                    parsed_doc['_id'] = hit['_id']
                                yield parsed_doc

                # return raw hit
                elif self.output == self.OUT_RAW:

                    if self.callback_progress:
                        self.callback_progress.update(page_size)

                    # filter page by score
                    page = [doc for doc in page["hits"]["hits"] if doc['_score'] >= lowest_allowed_score]

                    # if score too low, break scroll
                    if not page:
                        scroll_break = True
                        break
                    # filter by ignored ids
                    page = [doc for doc in page if doc['_id'] not in self.ignore_ids]
                    if page:
                        num_scrolled += len(page)
                        yield page

                # get new page
                page = self.core.es.scroll(scroll_id=scroll_id, scroll=self.scroll_timeout)
                scroll_id = page['_scroll_id']
                page_size = len(page['hits']['hits'])
                current_page += 1

            if scroll_id:
                self.core.es.clear_scroll(body={'scroll_id': scroll_id})
        except Exception as e:
            if scroll_id:
                self.core.es.clear_scroll(body={'scroll_id': scroll_id})
            raise e<|MERGE_RESOLUTION|>--- conflicted
+++ resolved
@@ -5,7 +5,6 @@
 from elasticsearch_dsl.query import MoreLikeThis
 
 from toolkit.elastic.tools.core import ElasticCore, elastic_connection
-from toolkit.settings import TEXTA_TAGS_KEY
 
 
 ES_SCROLL_SIZE = 500
@@ -234,12 +233,13 @@
     @elastic_connection
     def scroll(self):
         scroll_id = None
+
         try:
+
             # Zero-out the progress in case the same ElasticSearch instance is used twice while iterating through the dataset
             if self.callback_progress:
                 self.callback_progress.update_view(0)
                 self.callback_progress.n_count = 0
-<<<<<<< HEAD
 
             field_data = self.field_data + [TEXTA_TAGS_KEY] if TEXTA_TAGS_KEY not in self.field_data else self.field_data
             if self.output == self.OUT_META:
@@ -247,9 +247,6 @@
             else:
                 page = self.core.es.search(index=self.indices, body=self.query, scroll=self.scroll_timeout, _source=field_data, size=self.scroll_size)
 
-=======
-            page = self.core.es.search(index=self.indices, body=self.query, scroll=self.scroll_timeout, size=self.scroll_size)
->>>>>>> aad935f0
             scroll_id = page['_scroll_id']
             current_page = 0
             # set page size
