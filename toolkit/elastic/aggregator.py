--- conflicted
+++ resolved
@@ -1,5 +1,4 @@
 from toolkit.elastic.core import ElasticCore
-
 
 
 class ElasticAggregator:
@@ -37,7 +36,6 @@
         """
         For retrieving entities (facts) from ES
         """
-<<<<<<< HEAD
         agg_query = {
             "facts": {
                 "nested": {"path": "texta_facts"},
@@ -48,17 +46,6 @@
                 }
             }
         }
-=======
-        agg_query = {"facts": {
-            "nested": {"path": "texta_facts"},
-            "aggs": {
-                "facts": {
-                    "terms": {"field": "texta_facts.fact", "size": size}
-                }
-            }
-        }
-        }
->>>>>>> 881d8985
 
         # filter by name if fact name present
         if filter_by_fact_name:
