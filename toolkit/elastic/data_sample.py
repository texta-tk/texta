--- conflicted
+++ resolved
@@ -5,17 +5,13 @@
 from toolkit.elastic.aggregator import ElasticAggregator
 from toolkit.elastic.feedback import Feedback
 from toolkit.elastic.query import Query
-<<<<<<< HEAD
-import json
+from toolkit.tools.lemmatizer import ElasticLemmatizer
+from .exceptions import InvalidDataSampleError
 
 
 class InvalidDataSampleError(Exception):
     """Raised on invalid Data Sample"""
     pass
-=======
-from toolkit.tools.lemmatizer import ElasticLemmatizer
-from .exceptions import InvalidDataSampleError
->>>>>>> 9d292eab
 
 
 class DataSample:
@@ -37,18 +33,14 @@
         self.data = self._get_samples_for_classes()
         # combine feedback & data dicts
         self.data = {**self.feedback, **self.data}
-<<<<<<< HEAD
-=======
 
         # use Snowball stemmer
         self._snowball(snowball_language)
 
->>>>>>> 9d292eab
         # validate resulting data sample
         self._validate()
 
         self.is_binary = True if len(self.data) == 2 else False
-
 
     def _snowball(self, snowball_language):
         """
