import json
import os
import secrets

<<<<<<< HEAD
from texta_torch_tagger.tagger import TorchTagger
from texta_tools.text_processor import TextProcessor
from texta_tools.embedding import W2VEmbedding
from texta_tools.mlp_analyzer import get_mlp_analyzer

=======
from celery.decorators import task

from toolkit.base_tasks import TransactionAwareTask
>>>>>>> 6079fe7e
from toolkit.core.task.models import Task
from toolkit.elastic.data_sample import DataSample
<<<<<<< HEAD
from toolkit.torchtagger.plots import create_torchtagger_plot
from toolkit.settings import MODELS_DIR
from toolkit.helper_functions import get_core_setting


def get_tokenizer(tokenize):
    tokenizer = None
    if tokenize:
        mlp_url = get_core_setting("TEXTA_MLP_URL")
        mlp_major_version = get_core_setting("TEXTA_MLP_MAJOR_VERSION")
        tokenizer = get_mlp_analyzer(mlp_host=mlp_url, mlp_major_version=mlp_major_version)
    return tokenizer
=======
from toolkit.embedding.phraser import Phraser
from toolkit.helper_functions import get_indices_from_object
from toolkit.settings import CELERY_LONG_TERM_TASK_QUEUE, RELATIVE_MODELS_PATH
from toolkit.tools.show_progress import ShowProgress
from toolkit.tools.text_processor import TextProcessor
from toolkit.torchtagger.models import TorchTagger as TorchTaggerObject
from toolkit.torchtagger.plots import create_torchtagger_plot
from toolkit.torchtagger.torchtagger import TorchTagger
>>>>>>> 6079fe7e


@task(name="train_torchtagger", base=TransactionAwareTask, queue=CELERY_LONG_TERM_TASK_QUEUE)
def train_torchtagger(tagger_id, testing=False):
    try:
        # retrieve neurotagger & task objects
        tagger_object = TorchTaggerObject.objects.get(pk=tagger_id)
        task_object = tagger_object.task
        model_type = TorchTaggerObject.MODEL_TYPE
        show_progress = ShowProgress(task_object, multiplier=1)
<<<<<<< HEAD
        # load embedding
        embedding = W2VEmbedding()
        embedding.load_django(tagger_object.embedding)
        # get MLP tokenizer if asked
        tokenizer = get_tokenizer(tagger_object.tokenize)
        # create Datasample object for retrieving positive and negative sample
        data_sample = DataSample(tagger_object, show_progress=show_progress, join_fields=True)
        show_progress.update_step('training')
        show_progress.update_view(0.0)
        # create TorchTagger
        tagger = TorchTagger(
            embedding,
            tokenizer=tokenizer,
            model_arch=tagger_object.model_architecture
=======

        fields = json.loads(tagger_object.fields)
        indices = get_indices_from_object(tagger_object)

        # load embedding and create text processor
        # TODO: investigate if stop words should not be removed
        if tagger_object.embedding:
            phraser = Phraser(embedding_id=tagger_object.embedding.pk)
            phraser.load()
            text_processor = TextProcessor(phraser=phraser, remove_stop_words=True)
        else:
            text_processor = TextProcessor(remove_stop_words=True)

        # create Datasample object for retrieving positive and negative sample
        data_sample = DataSample(tagger_object, indices=indices, field_data=fields, show_progress=show_progress, join_fields=True)

        show_progress.update_step('training torchtagger')
        show_progress.update_view(0.0)
        # create TorchTagger
        tagger = TorchTagger(
            tagger_object.id,
            model_arch=tagger_object.model_architecture,
            num_epochs=int(tagger_object.num_epochs)
>>>>>>> 6079fe7e
        )
        # train tagger and get result statistics
        tagger_stats = tagger.train(data_sample.data, num_epochs=int(tagger_object.num_epochs))
        # save tagger to disk
<<<<<<< HEAD
        tagger_path = os.path.join(MODELS_DIR, model_type, f'{model_type}_{tagger_id}_{secrets.token_hex(10)}')
        tagger.save(tagger_path)
=======
        tagger_path = os.path.join(RELATIVE_MODELS_PATH, model_type, f'{model_type}_{tagger_id}_{secrets.token_hex(10)}')
        tagger_path, text_field_path = tagger.save(tagger_path)
>>>>>>> 6079fe7e
        # set tagger location
        tagger_object.model.name = tagger_path
        # save tagger plot
        tagger_object.plot.save(f'{secrets.token_hex(15)}.png', create_torchtagger_plot(tagger_stats))
        # save label index
        tagger_object.label_index = json.dumps(tagger.label_reverse_index)
        # stats to model object
        tagger_object.f1_score = tagger_stats.f1_score
        tagger_object.precision = tagger_stats.precision
        tagger_object.recall = tagger_stats.recall
        tagger_object.accuracy = tagger_stats.accuracy
        tagger_object.training_loss = tagger_stats.training_loss
        tagger_object.epoch_reports = json.dumps([a.to_dict() for a in tagger.epoch_reports])
        # save tagger object
        tagger_object.save()
        # declare the job done
        task_object.complete()
        return True

    except Exception as e:
        task_object.add_error(str(e))
        task_object.update_status(Task.STATUS_FAILED)
        raise<|MERGE_RESOLUTION|>--- conflicted
+++ resolved
@@ -1,43 +1,21 @@
 import json
 import os
 import secrets
+from celery.decorators import task
 
-<<<<<<< HEAD
 from texta_torch_tagger.tagger import TorchTagger
 from texta_tools.text_processor import TextProcessor
 from texta_tools.embedding import W2VEmbedding
 from texta_tools.mlp_analyzer import get_mlp_analyzer
 
-=======
-from celery.decorators import task
-
+from toolkit.core.task.models import Task
+from toolkit.torchtagger.models import TorchTagger as TorchTaggerObject
+from toolkit.tools.show_progress import ShowProgress
 from toolkit.base_tasks import TransactionAwareTask
->>>>>>> 6079fe7e
-from toolkit.core.task.models import Task
 from toolkit.elastic.data_sample import DataSample
-<<<<<<< HEAD
 from toolkit.torchtagger.plots import create_torchtagger_plot
-from toolkit.settings import MODELS_DIR
+from toolkit.settings import RELATIVE_MODELS_PATH, CELERY_LONG_TERM_TASK_QUEUE
 from toolkit.helper_functions import get_core_setting
-
-
-def get_tokenizer(tokenize):
-    tokenizer = None
-    if tokenize:
-        mlp_url = get_core_setting("TEXTA_MLP_URL")
-        mlp_major_version = get_core_setting("TEXTA_MLP_MAJOR_VERSION")
-        tokenizer = get_mlp_analyzer(mlp_host=mlp_url, mlp_major_version=mlp_major_version)
-    return tokenizer
-=======
-from toolkit.embedding.phraser import Phraser
-from toolkit.helper_functions import get_indices_from_object
-from toolkit.settings import CELERY_LONG_TERM_TASK_QUEUE, RELATIVE_MODELS_PATH
-from toolkit.tools.show_progress import ShowProgress
-from toolkit.tools.text_processor import TextProcessor
-from toolkit.torchtagger.models import TorchTagger as TorchTaggerObject
-from toolkit.torchtagger.plots import create_torchtagger_plot
-from toolkit.torchtagger.torchtagger import TorchTagger
->>>>>>> 6079fe7e
 
 
 @task(name="train_torchtagger", base=TransactionAwareTask, queue=CELERY_LONG_TERM_TASK_QUEUE)
@@ -48,12 +26,9 @@
         task_object = tagger_object.task
         model_type = TorchTaggerObject.MODEL_TYPE
         show_progress = ShowProgress(task_object, multiplier=1)
-<<<<<<< HEAD
         # load embedding
         embedding = W2VEmbedding()
-        embedding.load_django(tagger_object.embedding)
         # get MLP tokenizer if asked
-        tokenizer = get_tokenizer(tagger_object.tokenize)
         # create Datasample object for retrieving positive and negative sample
         data_sample = DataSample(tagger_object, show_progress=show_progress, join_fields=True)
         show_progress.update_step('training')
@@ -61,44 +36,14 @@
         # create TorchTagger
         tagger = TorchTagger(
             embedding,
-            tokenizer=tokenizer,
-            model_arch=tagger_object.model_architecture
-=======
-
-        fields = json.loads(tagger_object.fields)
-        indices = get_indices_from_object(tagger_object)
-
-        # load embedding and create text processor
-        # TODO: investigate if stop words should not be removed
-        if tagger_object.embedding:
-            phraser = Phraser(embedding_id=tagger_object.embedding.pk)
-            phraser.load()
-            text_processor = TextProcessor(phraser=phraser, remove_stop_words=True)
-        else:
-            text_processor = TextProcessor(remove_stop_words=True)
-
-        # create Datasample object for retrieving positive and negative sample
-        data_sample = DataSample(tagger_object, indices=indices, field_data=fields, show_progress=show_progress, join_fields=True)
-
-        show_progress.update_step('training torchtagger')
-        show_progress.update_view(0.0)
-        # create TorchTagger
-        tagger = TorchTagger(
-            tagger_object.id,
             model_arch=tagger_object.model_architecture,
             num_epochs=int(tagger_object.num_epochs)
->>>>>>> 6079fe7e
         )
         # train tagger and get result statistics
         tagger_stats = tagger.train(data_sample.data, num_epochs=int(tagger_object.num_epochs))
         # save tagger to disk
-<<<<<<< HEAD
-        tagger_path = os.path.join(MODELS_DIR, model_type, f'{model_type}_{tagger_id}_{secrets.token_hex(10)}')
-        tagger.save(tagger_path)
-=======
         tagger_path = os.path.join(RELATIVE_MODELS_PATH, model_type, f'{model_type}_{tagger_id}_{secrets.token_hex(10)}')
         tagger_path, text_field_path = tagger.save(tagger_path)
->>>>>>> 6079fe7e
         # set tagger location
         tagger_object.model.name = tagger_path
         # save tagger plot
