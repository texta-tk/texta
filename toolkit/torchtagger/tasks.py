import json
import os
import secrets
import logging
from celery.decorators import task
from django.db import connections
from elasticsearch.helpers import streaming_bulk
from texta_torch_tagger.tagger import TorchTagger
from texta_embedding.embedding import W2VEmbedding

from toolkit.core.task.models import Task
from toolkit.torchtagger.models import TorchTagger as TorchTaggerObject
from toolkit.tools.show_progress import ShowProgress
from toolkit.base_tasks import TransactionAwareTask
from toolkit.elastic.tools.data_sample import DataSample
from toolkit.elastic.tools.feedback import Feedback
from texta_elastic.searcher import ElasticSearcher
from texta_elastic.core import ElasticCore
from texta_elastic.document import ElasticDocument
from toolkit.tools.plots import create_tagger_plot
from toolkit.settings import RELATIVE_MODELS_PATH, CELERY_LONG_TERM_TASK_QUEUE, INFO_LOGGER, ERROR_LOGGER
from toolkit.helper_functions import get_indices_from_object

from typing import Union, List, Dict

@task(name="train_torchtagger", base=TransactionAwareTask, queue=CELERY_LONG_TERM_TASK_QUEUE)
def train_torchtagger(tagger_id, testing=False):
    try:
        # retrieve neurotagger & task objects
        tagger_object = TorchTaggerObject.objects.get(pk=tagger_id)
        task_object = tagger_object.task
        model_type = TorchTaggerObject.MODEL_TYPE
        show_progress = ShowProgress(task_object, multiplier=1)
        # get fields & indices
        fields = json.loads(tagger_object.fields)
        indices = get_indices_from_object(tagger_object)
        # load embedding
        embedding = W2VEmbedding()
        embedding.load_django(tagger_object.embedding)
        # create Datasample object for retrieving positive and negative sample
        data_sample = DataSample(
            tagger_object,
            indices,
            fields,
            show_progress=show_progress,
            join_fields=True,
            balance=tagger_object.balance,
            use_sentence_shuffle=tagger_object.use_sentence_shuffle,
            balance_to_max_limit=tagger_object.balance_to_max_limit
        )
        show_progress.update_step('training')
        show_progress.update_view(0.0)

        # get num examples and save to model
        num_examples = {k: len(v) for k, v in data_sample.data.items()}
        tagger_object.num_examples = json.dumps(num_examples)

        tagger_object.save()

        # create TorchTagger
        tagger = TorchTagger(
            embedding,
            model_arch=tagger_object.model_architecture
        )
        # train tagger and get result statistics
        report = tagger.train(data_sample.data, num_epochs=int(tagger_object.num_epochs), pos_label=tagger_object.pos_label)
        # close all db connections
        for conn in connections.all():
            conn.close_if_unusable_or_obsolete()
        # save tagger to disk
        tagger_path = os.path.join(RELATIVE_MODELS_PATH, model_type, f'{model_type}_{tagger_id}_{secrets.token_hex(10)}')
        tagger.save(tagger_path)


        # set tagger location
        tagger_object.model.name = tagger_path
        # save tagger plot
        report_dict = report.to_dict()
        tagger_object.plot.save(f'{secrets.token_hex(15)}.png', create_tagger_plot(report_dict), save=False)
        # save label index
        tagger_object.label_index = json.dumps(tagger.label_reverse_index)
        # stats to model object
        tagger_object.f1_score = report.f1_score
        tagger_object.precision = report.precision
        tagger_object.recall = report.recall
        tagger_object.accuracy = report.accuracy
        tagger_object.training_loss = report.training_loss
        tagger_object.epoch_reports = json.dumps([a.to_dict() for a in tagger.epoch_reports])
        tagger_object.confusion_matrix = json.dumps(report.confusion.tolist())
<<<<<<< HEAD
        tagger_object.classes = json.dumps(report.classes)
=======
        tagger_object.classes = json.dumps(report.classes, ensure_ascii=False)
>>>>>>> eda0decb

        # save tagger object
        tagger_object.save()
        # declare the job done
        task_object.complete()
        return True


    except Exception as e:
        task_object.add_error(str(e))
        task_object.update_status(Task.STATUS_FAILED)
        raise


def apply_tagger(tagger_object: TorchTaggerObject, tagger_input: Union[str, Dict], input_type: str = 'text', feedback: bool = False):
    """Load tagger from the disc and predict with it. Wraps function load_tagger and apply_loaded_tagger."""
    # Load tagger
    tagger = tagger_object.load_tagger()
    # Predict with the loaded tagger
    prediction = tagger_object.apply_loaded_tagger(tagger, tagger_input, input_type, feedback)
    return prediction


def to_texta_facts(tagger_result: List[Dict[str, Union[str, int, bool]]], field: str, fact_name: str, fact_value: str, text: str):
    """ Format tagger predictions as texta facts."""
    if tagger_result["result"] == "false":
        return []

    new_fact = {
        "fact": fact_name,
        "str_val": fact_value,
        "doc_path": field,
        "spans": json.dumps([[0,0]]),
        "sent_index": 0
    }

    return [new_fact]


def update_generator(generator: ElasticSearcher, ec: ElasticCore, fields: List[str], fact_name: str, fact_value: str, tagger_object: TorchTaggerObject, tagger: TorchTagger = None):

    for i, scroll_batch in enumerate(generator):
        logging.getLogger(INFO_LOGGER).info(f"Appyling Torch Tagger with ID {tagger_object.id} to batch {i+1}...")
        for raw_doc in scroll_batch:
            hit = raw_doc["_source"]
            flat_hit = ec.flatten(hit)
            existing_facts = hit.get("texta_facts", [])

            for field in fields:
                text = flat_hit.get(field, None)
                if text and isinstance(text, str):

                    result = tagger_object.apply_loaded_tagger(tagger, text, input_type = "text", feedback = False)

                    # If tagger is binary and fact value is not specified by the user, use tagger description as fact value
                    if result["result"] in ["true", "false"]:
                        if not fact_value:
                            fact_value = tagger_object.description

                    # For multitag, use the prediction as fact value
                    else:
                        fact_value = result["result"]

                    new_facts = to_texta_facts(result, field, fact_name, fact_value, text)
                    existing_facts.extend(new_facts)

            if existing_facts:
                # Remove duplicates to avoid adding the same facts with repetitive use.
                existing_facts = ElasticDocument.remove_duplicate_facts(existing_facts)

            yield {
                "_index": raw_doc["_index"],
                "_id": raw_doc["_id"],
                "_type": raw_doc.get("_type", "_doc"),
                "_op_type": "update",
                "_source": {"doc": {"texta_facts": existing_facts}}
            }


@task(name="apply_torch_tagger_to_index", base=TransactionAwareTask, queue=CELERY_LONG_TERM_TASK_QUEUE)
def apply_tagger_to_index(object_id: int, indices: List[str], fields: List[str], fact_name: str, fact_value: str, query: dict, bulk_size: int, max_chunk_bytes: int, es_timeout: int):
    """Apply Torch Tagger to index."""
    try:
        tagger_object = TorchTaggerObject.objects.get(pk=object_id)
        tagger = tagger_object.load_tagger()

        progress = ShowProgress(tagger_object.task)

        ec = ElasticCore()
        [ec.add_texta_facts_mapping(index) for index in indices]

        searcher = ElasticSearcher(
            indices = indices,
            field_data = fields + ["texta_facts"],  # Get facts to add upon existing ones.
            query = query,
            output = ElasticSearcher.OUT_RAW,
            timeout = f"{es_timeout}m",
            callback_progress=progress,
            scroll_size = bulk_size
        )

        actions = update_generator(generator=searcher, ec=ec, fields=fields, fact_name=fact_name, fact_value=fact_value, tagger_object=tagger_object, tagger=tagger)
        for success, info in streaming_bulk(client=ec.es, actions=actions, refresh="wait_for", chunk_size=bulk_size, max_chunk_bytes=max_chunk_bytes, max_retries=3):
            if not success:
                logging.getLogger(ERROR_LOGGER).exception(json.dumps(info))

        tagger_object.task.complete()
        return True

    except Exception as e:
        logging.getLogger(ERROR_LOGGER).exception(e)
        error_message = f"{str(e)[:100]}..."  # Take first 100 characters in case the error message is massive.
        tagger_object.task.add_error(error_message)
        tagger_object.task.update_status(Task.STATUS_FAILED)<|MERGE_RESOLUTION|>--- conflicted
+++ resolved
@@ -87,11 +87,7 @@
         tagger_object.training_loss = report.training_loss
         tagger_object.epoch_reports = json.dumps([a.to_dict() for a in tagger.epoch_reports])
         tagger_object.confusion_matrix = json.dumps(report.confusion.tolist())
-<<<<<<< HEAD
-        tagger_object.classes = json.dumps(report.classes)
-=======
         tagger_object.classes = json.dumps(report.classes, ensure_ascii=False)
->>>>>>> eda0decb
 
         # save tagger object
         tagger_object.save()
