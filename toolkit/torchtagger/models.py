--- conflicted
+++ resolved
@@ -97,12 +97,8 @@
                 torchtagger_model.author = User.objects.get(id=request.user.id)
                 torchtagger_model.project = Project.objects.get(id=pk)
 
-<<<<<<< HEAD
-                embedding_model = Embedding.create_embedding_object(embedding_fields, request.user.id, pk)
-=======
                 embedding_model = Embedding.create_embedding_object(embedding_fields, user_id=request.user.id, project_id=pk)
                 embedding_model = Embedding.add_file_to_embedding_object(archive, embedding_model, embedding_fields, "phraser", "phraser_model")
->>>>>>> 6079fe7e
                 embedding_model = Embedding.add_file_to_embedding_object(archive, embedding_model, embedding_fields, "embedding", "embedding_model")
                 Embedding.save_embedding_extra_files(archive, embedding_model, embedding_fields, extra_paths=extra_embeddings)
                 embedding_model.save()
@@ -120,8 +116,6 @@
                     fp.write(archive.read(path))
                     torchtagger_model.model.name = relative_model_path
 
-<<<<<<< HEAD
-=======
                 text_field = "{}_text_field".format(str(full_model_path))
                 with open(text_field, "wb") as fp:
                     path = pathlib.Path(torchtagger_json["text_field"]).name
@@ -129,7 +123,6 @@
                     relative_path = "{}_text_field".format(str(relative_model_path))
                     torchtagger_model.text_field.name = relative_path
 
->>>>>>> 6079fe7e
                 plot_name = pathlib.Path(torchtagger_json["plot"])
                 path = plot_name.name
                 torchtagger_model.plot.save(f'{secrets.token_hex(15)}.png', io.BytesIO(archive.read(path)))
