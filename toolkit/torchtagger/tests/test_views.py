import pathlib
import uuid
import json
from io import BytesIO
from time import sleep

from django.test import override_settings
from rest_framework import status
from rest_framework.test import APITransactionTestCase

from toolkit.elastic.reindexer.models import Reindexer
from toolkit.elastic.tools.aggregator import ElasticAggregator
from toolkit.elastic.tools.core import ElasticCore

from toolkit.core.task.models import Task

from toolkit.test_settings import (
    TEST_FACT_NAME,
    TEST_FIELD_CHOICE,
    TEST_INDEX,
    TEST_VERSION_PREFIX,
    TEST_KEEP_PLOT_FILES,
    TEST_QUERY,
<<<<<<< HEAD
    TEST_TORCH_TAGGER_BINARY,
    TEST_TORCH_TAGGER_MULTICLASS
=======
    TEST_TORCH_TAGGER_BINARY_GPU,
    TEST_TORCH_TAGGER_MULTICLASS_GPU,
    TEST_TORCH_TAGGER_BINARY_CPU
>>>>>>> 7f9e2cac
    )
from toolkit.tools.utils_for_tests import create_test_user, print_output, project_creation, remove_file
from toolkit.torchtagger.models import TorchTagger
from toolkit.torchtagger.torch_models.models import TORCH_MODELS


@override_settings(CELERY_ALWAYS_EAGER=True)
class TorchTaggerViewTests(APITransactionTestCase):
    def setUp(self):
        # Owner of the project
        self.user = create_test_user('torchTaggerOwner', 'my@email.com', 'pw')
        self.project = project_creation('torchTaggerTestProject', TEST_INDEX, self.user)
        self.project.users.add(self.user)
        self.url = f'{TEST_VERSION_PREFIX}/projects/{self.project.id}/torchtaggers/'
        self.project_url = f'{TEST_VERSION_PREFIX}/projects/{self.project.id}'
        self.test_embedding_id = None
        self.torch_models = list(TORCH_MODELS.keys())
        self.test_tagger_id = None
        self.test_multiclass_tagger_id = None

        self.client.login(username='torchTaggerOwner', password='pw')

        # new fact name and value used when applying tagger to index
        self.new_fact_name = "TEST_TORCH_TAGGER_NAME"
        self.new_multiclass_fact_name = "TEST_TORCH_TAGGER_NAME_MC"
        self.new_fact_value = "TEST_TORCH_TAGGER_VALUE"

        # Create copy of test index
        self.reindex_url = f'{TEST_VERSION_PREFIX}/projects/{self.project.id}/reindexer/'
        # Generate name for new index containing random id to make sure it doesn't already exist
        self.test_index_copy = f"test_apply_torch_tagger_{uuid.uuid4().hex}"

        self.reindex_payload = {
            "description": "test index for applying taggers",
            "indices": [TEST_INDEX],
            "query": json.dumps(TEST_QUERY),
            "new_index": self.test_index_copy,
            "fields": TEST_FIELD_CHOICE
        }
        resp = self.client.post(self.reindex_url, self.reindex_payload, format='json')
        print_output("reindex test index for applying torch tagger:response.data:", resp.json())
        self.reindexer_object = Reindexer.objects.get(pk=resp.json()["id"])

<<<<<<< HEAD
        self.test_imported_binary_tagger_id = self.import_test_model(TEST_TORCH_TAGGER_BINARY)
        self.test_imported_multiclass_tagger_id = self.import_test_model(TEST_TORCH_TAGGER_MULTICLASS)
=======
        self.test_imported_binary_gpu_tagger_id = self.import_test_model(TEST_TORCH_TAGGER_BINARY_GPU)
        self.test_imported_multiclass_gpu_tagger_id = self.import_test_model(TEST_TORCH_TAGGER_MULTICLASS_GPU)

        self.test_imported_binary_cpu_tagger_id = self.import_test_model(TEST_TORCH_TAGGER_BINARY_CPU)
>>>>>>> 7f9e2cac


    def import_test_model(self, file_path: str):
        """Import models for testing."""
        print_output("Importing model from file:", file_path)
        files = {"file": open(file_path, "rb")}
        import_url = f'{self.url}import_model/'
        resp = self.client.post(import_url, data={'file': open(file_path, "rb")}).json()
        print_output("Importing test model:", resp)
        return resp["id"]


    def tearDown(self) -> None:
        res = ElasticCore().delete_index(self.test_index_copy)
        print_output(f"Delete apply_torch_taggers test index {self.test_index_copy}", res)


    def test(self):
        self.run_train_embedding()
        self.run_train_tagger_using_query()
        self.run_train_multiclass_tagger_using_fact_name()
        self.run_tag_text()
        self.run_tag_with_imported_gpu_model()
        self.run_tag_with_imported_cpu_model()
        self.run_tag_random_doc()
        self.run_epoch_reports_get()
        self.run_epoch_reports_post()
        self.run_tag_and_feedback_and_retrain()
        self.run_model_export_import()
        self.run_apply_binary_tagger_to_index()
        self.run_apply_multiclass_tagger_to_index()
        self.run_apply_tagger_to_index_invalid_input()


    def add_cleanup_files(self, tagger_id):
        tagger_object = TorchTagger.objects.get(pk=tagger_id)
        self.addCleanup(remove_file, tagger_object.model.path)
        if not TEST_KEEP_PLOT_FILES:
            self.addCleanup(remove_file, tagger_object.plot.path)
        self.addCleanup(remove_file, tagger_object.embedding.embedding_model.path)


    def run_train_embedding(self):
        # payload for training embedding
        payload = {
            "description": "TestEmbedding",
            "fields": TEST_FIELD_CHOICE,
            "max_vocab": 10000,
            "min_freq": 5,
            "num_dimensions": 300
        }
        # post
        embeddings_url = f'{TEST_VERSION_PREFIX}/projects/{self.project.id}/embeddings/'
        response = self.client.post(embeddings_url, payload, format='json')
        self.test_embedding_id = response.data["id"]
        print_output("run_train_embedding", 201)


    def run_train_tagger_using_query(self):
        """Tests TorchTagger training, and if a new Task gets created via the signal"""
        payload = {
            "description": "TestTorchTaggerTraining",
            "fields": TEST_FIELD_CHOICE,
            "maximum_sample_size": 500,
            "model_architecture": self.torch_models[0],
            "num_epochs": 3,
            "embedding": self.test_embedding_id,
        }

        print_output(f"training tagger with payload: {payload}", 200)
        response = self.client.post(self.url, payload, format='json')
        print_output('test_create_binary_torchtagger_training_and_task_signal:response.data', response.data)

        # Check if Neurotagger gets created
        self.assertEqual(response.status_code, status.HTTP_201_CREATED)

        # Check if f1 not NULL (train and validation success)
        tagger_id = response.data['id']
        response = self.client.get(f'{self.url}{tagger_id}/')
        print_output('test_torchtagger_has_stats:response.data', response.data)
        for score in ['f1_score', 'precision', 'recall', 'accuracy']:
            self.assertTrue(isinstance(response.data[score], float))
        self.test_tagger_id = tagger_id
        # add cleanup
        self.add_cleanup_files(tagger_id)


    def run_train_multiclass_tagger_using_fact_name(self):
        """Tests TorchTagger training with multiple classes and if a new Task gets created via the signal"""
        payload = {
            "description": "TestTorchTaggerTraining",
            "fact_name": TEST_FACT_NAME,
            "fields": TEST_FIELD_CHOICE,
            "maximum_sample_size": 500,
            "model_architecture": self.torch_models[0],
            "num_epochs": 3,
            "embedding": self.test_embedding_id,
        }
        response = self.client.post(self.url, payload, format='json')
        print_output('test_create_multiclass_torchtagger_training_and_task_signal:response.data', response.data)
        # Check if Neurotagger gets created
        self.assertEqual(response.status_code, status.HTTP_201_CREATED)
        # Check if f1 not NULL (train and validation success)
        tagger_id = response.data['id']
        response = self.client.get(f'{self.url}{tagger_id}/')
        print_output('test_torchtagger_has_stats:response.data', response.data)
        for score in ['f1_score', 'precision', 'recall', 'accuracy']:
            self.assertTrue(isinstance(response.data[score], float))
        self.test_multiclass_tagger_id = tagger_id
        # add cleanup
        self.add_cleanup_files(tagger_id)


    def run_tag_text(self):
        """Tests tag prediction for texts."""
        payload = {
            "text": "mine kukele, kala"
        }
        response = self.client.post(f'{self.url}{self.test_tagger_id}/tag_text/', payload)
        print_output('test_torchtagger_tag_text:response.data', response.data)
        self.assertTrue(isinstance(response.data, dict))
        self.assertTrue('result' in response.data)
        self.assertTrue('probability' in response.data)
        self.assertTrue('tagger_id' in response.data)


    def run_tag_with_imported_gpu_model(self):
        """Test applying imported model trained on GPU."""
        payload = {
            "text": "mine kukele, kala"
        }
        response = self.client.post(f'{self.url}{self.test_imported_binary_gpu_tagger_id}/tag_text/', payload)
        print_output('test_torchtagger_tag_with_imported_gpu_model:response.data', response.data)
        self.assertTrue(isinstance(response.data, dict))
        self.assertTrue('result' in response.data)
        self.assertTrue('probability' in response.data)
        self.assertTrue('tagger_id' in response.data)
        self.add_cleanup_files(self.test_imported_binary_gpu_tagger_id)


    def run_tag_with_imported_cpu_model(self):
        """Test applying imported model trained on CPU."""
        payload = {
            "text": "mine kukele, kala"
        }
        response = self.client.post(f'{self.url}{self.test_imported_binary_cpu_tagger_id}/tag_text/', payload)
        print_output('test_torchtagger_tag_with_imported_cpu_model:response.data', response.data)
        self.assertTrue(isinstance(response.data, dict))
        self.assertTrue('result' in response.data)
        self.assertTrue('probability' in response.data)
        self.assertTrue('tagger_id' in response.data)
        self.add_cleanup_files(self.test_imported_binary_cpu_tagger_id)


    def run_tag_random_doc(self):
        """Tests the endpoint for the tag_random_doc action"""
        payload = {
            "indices": [{"name": TEST_INDEX}]
        }
        url = f'{self.url}{self.test_tagger_id}/tag_random_doc/'
        response = self.client.post(url, format="json", data=payload)
        print_output('test_tag_random_doc:response.data', response.data)
        self.assertEqual(response.status_code, status.HTTP_200_OK)
        # Check if response is list
        self.assertTrue(isinstance(response.data, dict))
        self.assertTrue('prediction' in response.data)
        self.assertTrue('result' in response.data['prediction'])
        self.assertTrue('probability' in response.data['prediction'])
        self.assertTrue('tagger_id' in response.data['prediction'])


    def run_epoch_reports_get(self):
        """Tests endpoint for retrieving epoch reports via GET"""
        url = f'{self.url}{self.test_tagger_id}/epoch_reports/'
        response = self.client.get(url, format="json")
        print_output('test_torchagger_epoch_reports_get:response.data', response.data)
        self.assertEqual(response.status_code, status.HTTP_200_OK)
        # Check if response is a list
        self.assertTrue(isinstance(response.data, list))
        # Check if first report is not empty
        self.assertTrue(len(response.data[0])>0)


    def run_epoch_reports_post(self):
        """Tests endpoint for retrieving epoch reports via GET"""
        url = f'{self.url}{self.test_tagger_id}/epoch_reports/'
        payload_1 = {}
        payload_2 = {"ignore_fields": ["true_positive_rate", "false_positive_rate", "recall"]}

        response = self.client.post(url, format="json", data=payload_1)
        print_output('test_torchagger_epoch_reports_post_ignore_default:response.data', response.data)
        self.assertEqual(response.status_code, status.HTTP_200_OK)

        # Check if response is a list
        self.assertTrue(isinstance(response.data, list))
        # Check if first report contains recall
        self.assertTrue("recall" in response.data[0])

        response = self.client.post(url, format="json", data=payload_2)
        print_output('test_torchtagger_epoch_reports_post_ignore_custom:response.data', response.data)
        self.assertEqual(response.status_code, status.HTTP_200_OK)
        # Check if response is a list
        self.assertTrue(isinstance(response.data, list))
        # Check if first report does NOT contains recall
        self.assertTrue("recall" not in response.data[0])


    def run_model_export_import(self):
        """Tests endpoint for model export and import"""
        test_tagger_group_id = self.test_tagger_id

        # retrieve model zip
        url = f'{self.url}{test_tagger_group_id}/export_model/'
        response = self.client.get(url)

        # Post model zip
        import_url = f'{self.url}import_model/'
        response = self.client.post(import_url, data={'file': BytesIO(response.content)})
        tagger_id = response.data['id']
        print_output('test_import_model:response.data', import_url)

        self.assertEqual(response.status_code, status.HTTP_201_CREATED)

        torchtagger = TorchTagger.objects.get(pk=response.data["id"])

        # Check if the models and plot files exist.
        resources = torchtagger.get_resource_paths()
        for path in resources.values():
            file = pathlib.Path(path)
            self.assertTrue(file.exists())

        # Tests the endpoint for the tag_random_doc action"""
        url = f'{self.url}{torchtagger.pk}/tag_random_doc/'
        payload = {
            "indices": [{"name": TEST_INDEX}]
        }
        response = self.client.post(url, format='json', data=payload)
        print_output('test_torchtagger_tag_random_doc_after_import:response.data', response.data)
        self.assertEqual(response.status_code, status.HTTP_200_OK)
        self.assertTrue(isinstance(response.data, dict))

        self.assertTrue('prediction' in response.data)
        self.assertTrue('result' in response.data['prediction'])
        self.assertTrue('probability' in response.data['prediction'])
        self.assertTrue('tagger_id' in response.data['prediction'])
        self.add_cleanup_files(tagger_id)


    def run_apply_binary_tagger_to_index(self):
        """Tests applying binary torch tagger to index using apply_to_index endpoint."""
        # Make sure reindexer task has finished
        while self.reindexer_object.task.status != Task.STATUS_COMPLETED:
            print_output('test_apply_binary_torch_tagger_to_index: waiting for reindexer task to finish, current status:', self.reindexer_object.task.status)
            sleep(2)

<<<<<<< HEAD
        url = f'{self.url}{self.test_imported_binary_tagger_id}/apply_to_index/'
=======
        url = f'{self.url}{self.test_imported_binary_gpu_tagger_id}/apply_to_index/'
>>>>>>> 7f9e2cac

        payload = {
            "description": "apply torch tagger to index test task",
            "new_fact_name": self.new_fact_name,
            "new_fact_value": self.new_fact_value,
            "indices": [{"name": self.test_index_copy}],
            "fields": TEST_FIELD_CHOICE
        }
        response = self.client.post(url, payload, format='json')
        print_output('test_apply_binary_torch_tagger_to_index:response.data', response.data)
        self.assertEqual(response.status_code, status.HTTP_201_CREATED)
<<<<<<< HEAD
        tagger_object = TorchTagger.objects.get(pk=self.test_imported_binary_tagger_id)
=======
        tagger_object = TorchTagger.objects.get(pk=self.test_imported_binary_gpu_tagger_id)
>>>>>>> 7f9e2cac

        # Wait til the task has finished
        while tagger_object.task.status != Task.STATUS_COMPLETED:
            print_output('test_apply_binary_torch_tagger_to_index: waiting for applying tagger task to finish, current status:', tagger_object.task.status)
            sleep(2)

        results = ElasticAggregator(indices=[self.test_index_copy]).get_fact_values_distribution(self.new_fact_name)
        print_output("test_apply_binary_torch_tagger_to_index:elastic aggerator results:", results)

        # Check if expected number of facts is added
<<<<<<< HEAD
        self.assertTrue(results[self.new_fact_value] == 30)
        
        self.add_cleanup_files(self.test_imported_binary_tagger_id)
=======
        self.assertTrue(results[self.new_fact_value] == 25)

        self.add_cleanup_files(self.test_imported_binary_gpu_tagger_id)
>>>>>>> 7f9e2cac


    def run_apply_multiclass_tagger_to_index(self):
        """Tests applying multiclass torch tagger to index using apply_to_index endpoint."""
        # Make sure reindexer task has finished
        while self.reindexer_object.task.status != Task.STATUS_COMPLETED:
            print_output('test_apply_multiclass_torch_tagger_to_index: waiting for reindexer task to finish, current status:', self.reindexer_object.task.status)
            sleep(2)

<<<<<<< HEAD
        url = f'{self.url}{self.test_imported_multiclass_tagger_id}/apply_to_index/'
=======
        url = f'{self.url}{self.test_imported_multiclass_gpu_tagger_id}/apply_to_index/'
>>>>>>> 7f9e2cac

        payload = {
            "description": "apply torch tagger to index test task",
            "new_fact_name": self.new_multiclass_fact_name,
            "new_fact_value": self.new_fact_value,
            "indices": [{"name": self.test_index_copy}],
            "fields": TEST_FIELD_CHOICE
        }
        response = self.client.post(url, payload, format='json')
        print_output('test_apply_multiclass_torch_tagger_to_index:response.data', response.data)
        self.assertEqual(response.status_code, status.HTTP_201_CREATED)
<<<<<<< HEAD
        tagger_object = TorchTagger.objects.get(pk=self.test_imported_multiclass_tagger_id)
=======
        tagger_object = TorchTagger.objects.get(pk=self.test_imported_multiclass_gpu_tagger_id)
>>>>>>> 7f9e2cac

        # Wait til the task has finished
        while tagger_object.task.status != Task.STATUS_COMPLETED:
            print_output('test_apply_multiclass_torch_tagger_to_index: waiting for applying tagger task to finish, current status:', tagger_object.task.status)
            sleep(2)

        results = ElasticAggregator(indices=[self.test_index_copy]).get_fact_values_distribution(self.new_multiclass_fact_name)
        print_output("test_apply_multiclass_torch_tagger_to_index:elastic aggerator results:", results)

        # Check if the expected facts with expected number of values is added
<<<<<<< HEAD
        expected_fact_value = "foo"
        expected_number_of_facts = 30
        self.assertTrue(expected_fact_value in results)
        self.assertTrue(results[expected_fact_value] == expected_number_of_facts )

        self.add_cleanup_files(self.test_imported_multiclass_tagger_id)
=======
        fact_value_1 = "foo"
        expected_count_1 = 28

        fact_value_2 = "bar"
        expected_count_2 = 2

        self.assertTrue(fact_value_1 in results)
        self.assertTrue(fact_value_2 in results)
        self.assertTrue(results[fact_value_1] == expected_count_1)
        self.assertTrue(results[fact_value_2] == expected_count_2)

        self.add_cleanup_files(self.test_imported_multiclass_gpu_tagger_id)
>>>>>>> 7f9e2cac


    def run_apply_tagger_to_index_invalid_input(self):
        """Tests applying multiclass torch tagger to index using apply_to_index endpoint."""

        url = f'{self.url}{self.test_tagger_id}/apply_to_index/'

        payload = {
            "description": "apply torch tagger to index test task",
            "new_fact_name": self.new_fact_name,
            "new_fact_value": self.new_fact_value,
            "fields": "invalid_field_format"
        }
        response = self.client.post(url, payload, format='json')
        print_output('test_invalid_apply_torch_tagger_to_index:response.data', response.data)
        self.assertEqual(response.status_code, status.HTTP_400_BAD_REQUEST)

        self.add_cleanup_files(self.test_tagger_id)


    def run_tag_and_feedback_and_retrain(self):
        """Tests feeback extra action."""
        tagger_id = self.test_tagger_id
        payload = {
            "text": "This is some test text for the Tagger Test",
            "feedback_enabled": True
        }
        tag_text_url = f'{self.url}{tagger_id}/tag_text/'
        response = self.client.post(tag_text_url, payload)
        print_output('test_tag_text_with_feedback:response.data', response.data)
        self.assertTrue('feedback' in response.data)

        # generate feedback
        fb_id = response.data['feedback']['id']
        feedback_url = f'{self.url}{tagger_id}/feedback/'
        payload = {"feedback_id": fb_id, "correct_result": "FUBAR"}
        response = self.client.post(feedback_url, payload, format='json')
        print_output('test_tag_text_with_feedback:response.data', response.data)
        self.assertEqual(response.status_code, status.HTTP_200_OK)
        self.assertTrue(response.data)
        self.assertTrue('success' in response.data)
        # sleep for a sec to allow elastic to finish its bussiness
        sleep(1)
        # list feedback
        feedback_list_url = f'{self.url}{tagger_id}/feedback/'
        response = self.client.get(feedback_list_url)
        print_output('test_tag_text_list_feedback:response.data', response.data)
        self.assertEqual(response.status_code, status.HTTP_200_OK)
        self.assertTrue(response.data)
        self.assertTrue(len(response.data) > 0)

        # add model files before retraining
        self.add_cleanup_files(tagger_id)

        # retrain model
        url = f'{self.url}{tagger_id}/retrain_tagger/'
        response = self.client.post(url)
        print_output('test_feedback:retrain', response.data)
        # test tagging again for this model
        payload = {"text": "This is some test text for the Tagger Test"}
        tag_text_url = f'{self.url}{tagger_id}/tag_text/'
        response = self.client.post(tag_text_url, payload)
        print_output('test_feedback_retrained_tag_doc:response.data', response.data)
        self.assertEqual(response.status_code, status.HTTP_200_OK)
        self.assertTrue('result' in response.data)
        self.assertTrue('probability' in response.data)
        # delete feedback
        feedback_delete_url = f'{self.url}{tagger_id}/feedback/'
        response = self.client.delete(feedback_delete_url)
        print_output('test_tag_doc_delete_feedback:response.data', response.data)
        # sleep for a sec to allow elastic to finish its bussiness
        sleep(1)
        # list feedback again to make sure its emtpy
        feedback_list_url = f'{self.url}{tagger_id}/feedback/'
        response = self.client.get(feedback_list_url)
        print_output('test_tag_doc_list_feedback_after_delete:response.data', response.data)
        self.assertEqual(response.status_code, status.HTTP_200_OK)
        self.assertTrue(len(response.data) == 0)
        # remove created index
        feedback_index_url = f'{self.project_url}/feedback/'
        response = self.client.delete(feedback_index_url)
        print_output('test_delete_feedback_index:response.data', response.data)
        self.assertEqual(response.status_code, status.HTTP_200_OK)
        self.assertTrue('success' in response.data)

        # add model files after retraining
        self.add_cleanup_files(tagger_id)<|MERGE_RESOLUTION|>--- conflicted
+++ resolved
@@ -21,14 +21,9 @@
     TEST_VERSION_PREFIX,
     TEST_KEEP_PLOT_FILES,
     TEST_QUERY,
-<<<<<<< HEAD
-    TEST_TORCH_TAGGER_BINARY,
-    TEST_TORCH_TAGGER_MULTICLASS
-=======
     TEST_TORCH_TAGGER_BINARY_GPU,
     TEST_TORCH_TAGGER_MULTICLASS_GPU,
     TEST_TORCH_TAGGER_BINARY_CPU
->>>>>>> 7f9e2cac
     )
 from toolkit.tools.utils_for_tests import create_test_user, print_output, project_creation, remove_file
 from toolkit.torchtagger.models import TorchTagger
@@ -72,15 +67,10 @@
         print_output("reindex test index for applying torch tagger:response.data:", resp.json())
         self.reindexer_object = Reindexer.objects.get(pk=resp.json()["id"])
 
-<<<<<<< HEAD
-        self.test_imported_binary_tagger_id = self.import_test_model(TEST_TORCH_TAGGER_BINARY)
-        self.test_imported_multiclass_tagger_id = self.import_test_model(TEST_TORCH_TAGGER_MULTICLASS)
-=======
         self.test_imported_binary_gpu_tagger_id = self.import_test_model(TEST_TORCH_TAGGER_BINARY_GPU)
         self.test_imported_multiclass_gpu_tagger_id = self.import_test_model(TEST_TORCH_TAGGER_MULTICLASS_GPU)
 
         self.test_imported_binary_cpu_tagger_id = self.import_test_model(TEST_TORCH_TAGGER_BINARY_CPU)
->>>>>>> 7f9e2cac
 
 
     def import_test_model(self, file_path: str):
@@ -336,11 +326,7 @@
             print_output('test_apply_binary_torch_tagger_to_index: waiting for reindexer task to finish, current status:', self.reindexer_object.task.status)
             sleep(2)
 
-<<<<<<< HEAD
-        url = f'{self.url}{self.test_imported_binary_tagger_id}/apply_to_index/'
-=======
         url = f'{self.url}{self.test_imported_binary_gpu_tagger_id}/apply_to_index/'
->>>>>>> 7f9e2cac
 
         payload = {
             "description": "apply torch tagger to index test task",
@@ -352,11 +338,7 @@
         response = self.client.post(url, payload, format='json')
         print_output('test_apply_binary_torch_tagger_to_index:response.data', response.data)
         self.assertEqual(response.status_code, status.HTTP_201_CREATED)
-<<<<<<< HEAD
-        tagger_object = TorchTagger.objects.get(pk=self.test_imported_binary_tagger_id)
-=======
         tagger_object = TorchTagger.objects.get(pk=self.test_imported_binary_gpu_tagger_id)
->>>>>>> 7f9e2cac
 
         # Wait til the task has finished
         while tagger_object.task.status != Task.STATUS_COMPLETED:
@@ -367,15 +349,9 @@
         print_output("test_apply_binary_torch_tagger_to_index:elastic aggerator results:", results)
 
         # Check if expected number of facts is added
-<<<<<<< HEAD
-        self.assertTrue(results[self.new_fact_value] == 30)
-        
-        self.add_cleanup_files(self.test_imported_binary_tagger_id)
-=======
         self.assertTrue(results[self.new_fact_value] == 25)
 
         self.add_cleanup_files(self.test_imported_binary_gpu_tagger_id)
->>>>>>> 7f9e2cac
 
 
     def run_apply_multiclass_tagger_to_index(self):
@@ -385,11 +361,7 @@
             print_output('test_apply_multiclass_torch_tagger_to_index: waiting for reindexer task to finish, current status:', self.reindexer_object.task.status)
             sleep(2)
 
-<<<<<<< HEAD
-        url = f'{self.url}{self.test_imported_multiclass_tagger_id}/apply_to_index/'
-=======
         url = f'{self.url}{self.test_imported_multiclass_gpu_tagger_id}/apply_to_index/'
->>>>>>> 7f9e2cac
 
         payload = {
             "description": "apply torch tagger to index test task",
@@ -401,11 +373,7 @@
         response = self.client.post(url, payload, format='json')
         print_output('test_apply_multiclass_torch_tagger_to_index:response.data', response.data)
         self.assertEqual(response.status_code, status.HTTP_201_CREATED)
-<<<<<<< HEAD
-        tagger_object = TorchTagger.objects.get(pk=self.test_imported_multiclass_tagger_id)
-=======
         tagger_object = TorchTagger.objects.get(pk=self.test_imported_multiclass_gpu_tagger_id)
->>>>>>> 7f9e2cac
 
         # Wait til the task has finished
         while tagger_object.task.status != Task.STATUS_COMPLETED:
@@ -416,14 +384,6 @@
         print_output("test_apply_multiclass_torch_tagger_to_index:elastic aggerator results:", results)
 
         # Check if the expected facts with expected number of values is added
-<<<<<<< HEAD
-        expected_fact_value = "foo"
-        expected_number_of_facts = 30
-        self.assertTrue(expected_fact_value in results)
-        self.assertTrue(results[expected_fact_value] == expected_number_of_facts )
-
-        self.add_cleanup_files(self.test_imported_multiclass_tagger_id)
-=======
         fact_value_1 = "foo"
         expected_count_1 = 28
 
@@ -436,7 +396,6 @@
         self.assertTrue(results[fact_value_2] == expected_count_2)
 
         self.add_cleanup_files(self.test_imported_multiclass_gpu_tagger_id)
->>>>>>> 7f9e2cac
 
 
     def run_apply_tagger_to_index_invalid_input(self):
