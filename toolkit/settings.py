import os
import pathlib
import warnings

from corsheaders.defaults import default_headers
from kombu import Exchange, Queue

from .helper_functions import parse_list_env_headers, resolve_staticfiles
from .logging_settings import setup_logging


### CORE SETTINGS ###
# NOTE: THESE ARE INITIAL VARIABLES IMPORTED FROM THE ENVIRONMENT
# DO NOT IMPORT THESE VARIABLES IN APPS, BECAUSE THEY CAN BE OVERWRITTEN WITH VALUES FROM DB
# INSTEAD USE get_setting_val() function, e.g.:
# from toolkit.core.settings import get_core_setting
# ES_URL = get_core_setting("ES_URL")
CORE_SETTINGS = {
    "TEXTA_ES_URL": os.getenv("TEXTA_ES_URL", "http://localhost:9200"),
    "TEXTA_ES_PREFIX": os.getenv("TEXTA_ES_PREFIX", ""),
    "TEXTA_ES_USERNAME": os.getenv("TEXTA_ES_USER", ""),
    "TEXTA_ES_PASSWORD": os.getenv("TEXTA_ES_PASSWORD", ""),
}
### END OF CORE SETTINGS ###


# Build paths inside the project like this: os.path.join(BASE_DIR, ...)
BASE_DIR = os.path.dirname(os.path.dirname(os.path.abspath(__file__)))

# SECURITY WARNING: keep the secret key used in production secret!
SECRET_KEY = os.getenv("TEXTA_SECRET_KEY", "eqr9sjz-&baah&c%ejkaorp)a1$q63y0%*a^&fv=y$(bbe5+(b")
# SECURITY WARNING: don"t run with debug turned on in production!
DEBUG = True if os.getenv("TEXTA_DEBUG", "True") == "True" else False
# ALLOWED HOSTS
ALLOWED_HOSTS = parse_list_env_headers("TEXTA_ALLOWED_HOSTS", ["*"])

DATA_UPLOAD_MAX_MEMORY_SIZE = int(os.getenv("TEXTA_MAX_UPLOAD", 1024 * 1024 * 1024))

# Application definition
INSTALLED_APPS = [
    "django.contrib.admin",
    "django.contrib.auth",
    "django.contrib.contenttypes",
    "django.contrib.sessions",
    "django.contrib.messages",
    "django.contrib.staticfiles",
    "django.contrib.sites",
    "corsheaders",
    "rest_framework",
    "rest_framework.authtoken",
    # Apps
    "toolkit.core",
    "toolkit.elastic",
    "toolkit.embedding",
    "toolkit.dataset_import",
    "toolkit.tagger",
    "toolkit.torchtagger",
    "toolkit.mlp",
    "toolkit.topic_analyzer",
    # TEXTA Extension Apps
    # "docscraper",
    # THIRD PARTY
    # https://github.com/goinnn/django-multiselectfield
    "multiselectfield",
    "django_filters",
    # "rest_auth" https://github.com/Tivix/django-rest-auth
    "rest_auth",
    "allauth",
    "allauth.account",
    "allauth.socialaccount",
    "rest_auth.registration",
    "django_extensions",
    "drf_yasg"
]

# For registration (see: https://django-rest-auth.readthedocs.io/en/latest/installation.html#registration-optional)
SITE_ID = 1
EMAIL_BACKEND = "django.core.mail.backends.console.EmailBackend"
# email verification is false because we don"t have server configured
ACCOUNT_EMAIL_VERIFICATION = "none"

# For corsheaders/external frontend
CSRF_HEADER_NAME = "HTTP_X_XSRF_TOKEN"
CSRF_COOKIE_NAME = "XSRF-TOKEN"
# For accessing a live backend server locally.
CORS_ORIGIN_WHITELIST = parse_list_env_headers("TEXTA_CORS_ORIGIN_WHITELIST", ["http://localhost:4200"])
CORS_ALLOW_HEADERS = list(default_headers) + ["x-xsrf-token"]
CORS_ALLOW_CREDENTIALS = True

REST_FRAMEWORK = {
    "DEFAULT_RENDERER_CLASSES": (
        "rest_framework.renderers.JSONRenderer",
        "rest_framework.renderers.BrowsableAPIRenderer",
    ),
    "DEFAULT_PERMISSION_CLASSES": (
        "rest_framework.permissions.IsAuthenticated",
    ),
    "DEFAULT_VERSIONING_CLASS": "rest_framework.versioning.NamespaceVersioning",
    "DEFAULT_VERSION": "v1",
    "ALLOWED_VERSIONS": ["v1"],
    "DEFAULT_AUTHENTICATION_CLASSES": (
        # For DRF API browser pages
        "rest_framework.authentication.SessionAuthentication",
        # For authenticating requests with the Token
        "rest_framework.authentication.TokenAuthentication",
    ),
    "DEFAULT_PAGINATION_CLASS": "toolkit.pagination.PageNumberPaginationDataOnly",
    "PAGE_SIZE": 30,
}

REST_AUTH_SERIALIZERS = {
    "USER_DETAILS_SERIALIZER": "toolkit.core.user_profile.serializers.UserSerializer",
}

MIDDLEWARE = [
    "django.middleware.security.SecurityMiddleware",
    "corsheaders.middleware.CorsMiddleware",
    "django.contrib.sessions.middleware.SessionMiddleware",
    "django.middleware.common.CommonMiddleware",
    "django.contrib.auth.middleware.AuthenticationMiddleware",
    "django.contrib.messages.middleware.MessageMiddleware",
    "django.middleware.clickjacking.XFrameOptionsMiddleware",
]
# we can optionally disable csrf for testing purposes
USE_CSRF = False if os.getenv("TEXTA_USE_CSRF", "False") == "False" else True
if USE_CSRF:
    MIDDLEWARE.append("django.middleware.csrf.CsrfViewMiddleware")
else:
    # Add additional middleware to turn off the CSRF handling in the SessionsMiddleware.
    MIDDLEWARE.append("toolkit.tools.common_utils.DisableCSRFMiddleware")

<<<<<<< HEAD
=======
STATICFILES_STORAGE = resolve_staticfiles()

>>>>>>> bb2099ae
ROOT_URLCONF = "toolkit.urls"

TEMPLATES = [
    {
        "BACKEND": "django.template.backends.django.DjangoTemplates",
        "DIRS": [],
        "APP_DIRS": True,
        "OPTIONS": {
            "context_processors": [
                "django.template.context_processors.debug",
                "django.template.context_processors.request",
                "django.contrib.auth.context_processors.auth",
                "django.contrib.messages.context_processors.messages",
            ],
        },
    },
]

WSGI_APPLICATION = "toolkit.wsgi.application"

DATABASES = {
    "default": {
        "ENGINE": os.getenv("DJANGO_DATABASE_ENGINE", "django.db.backends.sqlite3"),
        "NAME": os.getenv("DJANGO_DATABASE_NAME", os.path.join(BASE_DIR, "data", "db.sqlite3")),
        "USER": os.getenv("DJANGO_DATABASE_USER", ""),  # Not used with sqlite3.
        "PASSWORD": os.getenv("DJANGO_DATABASE_PASSWORD", ""),  # Not used with sqlite3.
        "HOST": os.getenv("DJANGO_DATABASE_HOST", ""),
        # Set to empty string for localhost. Not used with sqlite3.
        "PORT": os.getenv("DJANGO_DATABASE_PORT", ""),
        # Set to empty string for default. Not used with sqlite3.
        "BACKUP_COUNT": 5,
    }
}

# Password validation
AUTH_PASSWORD_VALIDATORS = [
    {
        "NAME": "django.contrib.auth.password_validation.UserAttributeSimilarityValidator",
    },
    {
        "NAME": "django.contrib.auth.password_validation.MinimumLengthValidator",
    },
    {
        "NAME": "django.contrib.auth.password_validation.CommonPasswordValidator",
    },
    {
        "NAME": "django.contrib.auth.password_validation.NumericPasswordValidator",
    },
]

# Internationalization
LANGUAGE_CODE = "en"
TIME_ZONE = "Europe/Tallinn"
USE_I18N = True
USE_L10N = True
USE_TZ = True

# Static files (CSS, JavaScript, Images)
# https://docs.djangoproject.com/en/2.1/howto/static-files/

STATIC_URL = "/static/"
STATIC_ROOT = os.path.join(BASE_DIR, "static")

# OTHER ELASTICSEARCH OPTIONS
ES_CONNECTION_PARAMETERS = {
    "use_ssl": True if os.getenv("TEXTA_ES_USE_SSL", None) == "True" else None,
    "verify_certs": True if os.getenv("TEXTA_ES_VERIFY_CERTS", None) == "True" else None,
    "ca_certs": os.getenv("TEXTA_ES_CA_CERT_PATH", None),
    "client_cert": os.getenv("TEXTA_ES_CLIENT_CERT_PATH", None),
    "client_key": os.getenv("TEXTA_ES_CLIENT_KEY_PATH", None),
    "timeout": int(os.getenv("TEXTA_ES_TIMEOUT")) if os.getenv("TEXTA_ES_TIMEOUT", None) else 10,
    "sniff_on_start": True if os.getenv("TEXTA_ES_SNIFF_ON_START", "True") == "True" else False,
    "sniff_on_connection_fail": True if os.getenv("TEXTA_ES_SNIFF_ON_FAIL", "True") == "True" else False
}

# CELERY OPTIONS
BROKER_URL = os.getenv("TEXTA_REDIS_URL", "redis://localhost:6379")
CELERY_RESULT_BACKEND = BROKER_URL
CELERY_ACCEPT_CONTENT = ["application/json"]
CELERY_TASK_SERIALIZER = "json"
CELERY_RESULT_SERIALIZER = "json"
CELERY_TIMEZONE = TIME_ZONE
CELERYD_PREFETCH_MULTIPLIER = 1
CELERY_ALWAYS_EAGER = False if os.getenv("TEXTA_CELERY_ALWAYS_EAGER", "False") == "False" else True
CELERY_LONG_TERM_TASK_QUEUE = "long_term_tasks"
CELERY_SHORT_TERM_TASK_QUEUE = "short_term_tasks"
CELERY_MLP_TASK_QUEUE = "mlp_queue"

CELERY_QUEUES = (
    Queue(CELERY_LONG_TERM_TASK_QUEUE, exchange=CELERY_LONG_TERM_TASK_QUEUE, routing_key=CELERY_LONG_TERM_TASK_QUEUE),
    Queue(CELERY_SHORT_TERM_TASK_QUEUE, exchange=CELERY_SHORT_TERM_TASK_QUEUE, routing_key=CELERY_SHORT_TERM_TASK_QUEUE),
    Queue(CELERY_MLP_TASK_QUEUE, exchange=CELERY_MLP_TASK_QUEUE, routing_key=CELERY_MLP_TASK_QUEUE),
)

# By default use the queue for short term tasks, unless specified to use the long term one.
CELERY_DEFAULT_QUEUE = 'short_term_tasks'
CELERY_DEFAULT_EXCHANGE = 'short_term_tasks'
CELERY_DEFAULT_ROUTING_KEY = 'short_term_tasks'

# we set num workers to 1 because celery tasks are not allowed to have deamon processes
NUM_WORKERS = 1

MODELS_DIR_DEFAULT = str(pathlib.Path("data") / "models")
RELATIVE_MODELS_PATH = os.getenv("TEXTA_RELATIVE_MODELS_DIR", MODELS_DIR_DEFAULT)

DEFAULT_MLP_LANGUAGE_CODES = parse_list_env_headers("TEXTA_LANGUAGE_CODES", ["et", "en", "ru"])
MLP_MODEL_DIRECTORY = os.getenv("TEXTA_MLP_MODEL_DIRECTORY_PATH", MODELS_DIR_DEFAULT)

MODEL_TYPES = ["embedding", "tagger", "torchtagger"]
for model_type in MODEL_TYPES:
    model_dir = os.path.join(RELATIVE_MODELS_PATH, model_type)
    if not os.path.exists(model_dir):
        os.makedirs(model_dir)

# create protected media dirs
MEDIA_DIR = os.path.join(BASE_DIR, "data", "media")
if not os.path.exists(MEDIA_DIR):
    os.makedirs(MEDIA_DIR)
MEDIA_URL = "data/media/"

# Path to the log directory. Default is /log
LOG_PATH = os.path.join(BASE_DIR, "data", "log")
if not os.path.exists(LOG_PATH):
    os.makedirs(LOG_PATH)

# Path to the upload directory. Default is /upload
UPLOAD_PATH = os.path.join(BASE_DIR, "data", "upload")
if not os.path.exists(UPLOAD_PATH):
    os.makedirs(UPLOAD_PATH)

# Path to the directory containing test files 
TEST_DATA_DIR = os.path.join(BASE_DIR, "data", "test")
if not os.path.exists(TEST_DATA_DIR):
    os.makedirs(TEST_DATA_DIR)

# Logger IDs, used in apps.
INFO_LOGGER = "info_logger"
ERROR_LOGGER = "error_logger"
# Paths to info and error log files.
INFO_LOG_FILE_NAME = os.path.join(LOG_PATH, "info.log")
ERROR_LOG_FILE_NAME = os.path.join(LOG_PATH, "error.log")
LOGGING = setup_logging(INFO_LOG_FILE_NAME, ERROR_LOG_FILE_NAME, INFO_LOGGER, ERROR_LOGGER)

# Ignore Python Warning base class
warnings.simplefilter(action="ignore", category=Warning)

# Swagger Documentation
SWAGGER_SETTINGS = {
    "DEFAULT_AUTO_SCHEMA_CLASS": "toolkit.tools.swagger.CompoundTagsSchema"
}<|MERGE_RESOLUTION|>--- conflicted
+++ resolved
@@ -129,11 +129,6 @@
     # Add additional middleware to turn off the CSRF handling in the SessionsMiddleware.
     MIDDLEWARE.append("toolkit.tools.common_utils.DisableCSRFMiddleware")
 
-<<<<<<< HEAD
-=======
-STATICFILES_STORAGE = resolve_staticfiles()
-
->>>>>>> bb2099ae
 ROOT_URLCONF = "toolkit.urls"
 
 TEMPLATES = [
