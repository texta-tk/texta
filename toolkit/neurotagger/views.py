import os
import json
import numpy as np

from rest_framework import viewsets, status, permissions
from rest_framework.decorators import action
from rest_framework.response import Response

from toolkit.elastic.searcher import ElasticSearcher
from toolkit.elastic.core import ElasticCore
from toolkit.elastic.aggregator import ElasticAggregator
from toolkit.elastic.query import Query

from toolkit.neurotagger.models import Neurotagger
from toolkit.core.project.models import Project
from toolkit.neurotagger.serializers import NeurotaggerSerializer
from toolkit.neurotagger.neurotagger import NeurotaggerWorker
from toolkit.tools.model_cache import ModelCache
from toolkit import permissions as toolkit_permissions
from toolkit.view_constants import TagLogicViews
from toolkit.permissions.project_permissions import ProjectResourceAllowed
from toolkit.neurotagger.serializers import NeuroTaggerTagTextSerializer, NeuroTaggerTagDocumentSerializer
from toolkit.view_constants import BulkDelete, ExportModel

# initialize model cache for neurotaggers
model_cache = ModelCache(NeurotaggerWorker)

class NeurotaggerViewSet(viewsets.ModelViewSet, TagLogicViews, BulkDelete, ExportModel):
    serializer_class = NeurotaggerSerializer
    permission_classes = (
        permissions.IsAuthenticated,
        ProjectResourceAllowed,
        )

    def perform_create(self, serializer, **kwargs):
        serializer.save(author=self.request.user,
                        project=Project.objects.get(id=self.kwargs['project_pk']),
                        fields=json.dumps(serializer.validated_data['fields']),
                        **kwargs)

    def get_queryset(self):
        return Neurotagger.objects.filter(project=self.kwargs['project_pk'])


    def create(self, request, *args, **kwargs):
        serializer = NeurotaggerSerializer(data=request.data, context={'request': request})
        serializer.is_valid(raise_exception=True)

        if 'fact_name' in serializer.validated_data and serializer.validated_data['fact_name']:
            fact_name = serializer.validated_data['fact_name']
            active_project = Project.objects.get(id=self.kwargs['project_pk'])
            # retrieve tags with sufficient counts & create queries to build models
            tags = self.get_tags(fact_name,
                                 active_project,
                                 min_count=serializer.validated_data['min_fact_doc_count'],
                                 max_count=serializer.validated_data['max_fact_doc_count'])
            # check if found any tags to build models on
            if not tags:
                return Response({'error': f'found no tags for fact name: {fact_name}'}, status=status.HTTP_400_BAD_REQUEST)

            queries = json.dumps(self.create_queries(fact_name, tags))
            self.perform_create(serializer, fact_values=json.dumps(tags), queries=queries)
        else:
            return Response({"error": "Tag name must be included!"}, status=status.HTTP_400_BAD_REQUEST)

        headers = self.get_success_headers(serializer.data)

        return Response(serializer.data, status=status.HTTP_201_CREATED, headers=headers)


<<<<<<< HEAD
    def destroy(self, request, *args, **kwargs):
        instance = self.get_object()
        self.perform_destroy(instance)
        try:
            neurotagger_model_location = json.loads(instance.location)['model']
            tokenizer_model_location = json.loads(instance.location)['tokenizer_model']
            tokenizer_vocab_model_location = json.loads(instance.location)['tokenizer_vocab']
            for model in(
                        neurotagger_model_location,
                        tokenizer_model_location,
                        tokenizer_vocab_model_location,
                        instance.plot.path,
                        instance.model_plot.path
                        ):
                os.remove(model)
            return Response({"success": f'Neurotagger instance "{instance.description}" deleted, models and plots were removed'}, status=status.HTTP_204_NO_CONTENT)
        except:
            return Response({"warning": f'Neurotagger instance "{instance.description}" deleted, but models and plots were not removed'}, status=status.HTTP_204_NO_CONTENT)


    @action(detail=False, methods=['get'])
    def debug(self, request, project_pk=None):
        raise Exception('testing, attention please')
        return Response('hi', status=status.HTTP_200_OK)

    @action(detail=True, methods=['get','post'], serializer_class=TextSerializer)
=======
    @action(detail=True, methods=['post'], serializer_class=NeuroTaggerTagTextSerializer)
>>>>>>> 02a75b6a
    def tag_text(self, request, pk=None, project_pk=None):
        """
        API endpoint for tagging raw text.
        """
        data = request.data
        serializer = NeuroTaggerTagTextSerializer(data=data)

        # check if valid request
        if not serializer.is_valid():
            return Response({'error': serializer.errors}, status=status.HTTP_400_BAD_REQUEST)

        # retrieve tagger object
        tagger_object = self.get_object()

        # check if tagger exists
        if not tagger_object.location:
            return Response({'error': 'model does not exist (yet?)'}, status=status.HTTP_400_BAD_REQUEST)

        # apply tagger
        tagger_response = self.apply_tagger(tagger_object, serializer.validated_data['text'], input_type='text')
        return Response(tagger_response, status=status.HTTP_200_OK)


    @action(detail=True, methods=['post'], serializer_class=NeuroTaggerTagDocumentSerializer)
    def tag_doc(self, request, pk=None, project_pk=None):
        """
        API endpoint for tagging JSON documents.
        """

        data = request.data
        serializer = NeuroTaggerTagDocumentSerializer(data=data)

        # check if valid request
        if not serializer.is_valid():
            return Response({'error': serializer.errors}, status=status.HTTP_400_BAD_REQUEST)

        # retrieve tagger object
        tagger_object = self.get_object()

        # check if tagger exists
        if not tagger_object.location:
            return Response({'error': 'model does not exist (yet?)'}, status=status.HTTP_400_BAD_REQUEST)

        # apply tagger
        tagger_response = self.apply_tagger(tagger_object, serializer.data['doc'], input_type='doc')
        return Response(tagger_response, status=status.HTTP_200_OK)


    def apply_tagger(self, tagger_object, tagger_input, input_type='text'):
        tagger = model_cache.get_model(tagger_object)
        if input_type == 'doc':
            tagger_result = tagger.tag_doc(tagger_input)
        else:
            tagger_result = tagger.tag_text(tagger_input)

        classes = json.loads(self.get_object().fact_values)
        probabilities = list(tagger_result[0])
        threshold = 0.0000001
        tag_data = [{ 'tag': label, 'probability': probability } for label, probability in zip(classes, probabilities) if probability > threshold]
        tag_data = sorted(tag_data, key=lambda k: k['probability'], reverse=True)

        result = {'tags': tag_data }

        return result

    @action(detail=True, methods=['get'])
    def tag_random_doc(self, request, pk=None, project_pk=None):
        """
        API endpoint for tagging a random document.
        """
        # get tagger object
        tagger_object = self.get_object()
        tagger_id = tagger_object.id
        # check if tagger exists
        if not tagger_object.location:
            return Response({'error': 'model does not exist (yet?)'}, status=status.HTTP_400_BAD_REQUEST)
        # retrieve tagger fields
        tagger_fields = json.loads(tagger_object.fields)

        if not ElasticCore().check_if_indices_exist(tagger_object.project.indices):
            return Response({'error': f'One or more index from {list(tagger_object.project.indices)} do not exist'}, status=status.HTTP_400_BAD_REQUEST)

        # retrieve random document
        random_doc = ElasticSearcher(indices=tagger_object.project.indices).random_documents(size=1)[0]
        # filter out correct fields from the document
        random_doc_filtered = {k:v for k,v in random_doc.items() if k in tagger_fields}
        # apply tagger
        tagger_response = self.apply_tagger(tagger_object, random_doc_filtered, input_type='doc')
        response = {"document": random_doc, "prediction": tagger_response}
        return Response(response, status=status.HTTP_200_OK)<|MERGE_RESOLUTION|>--- conflicted
+++ resolved
@@ -68,7 +68,7 @@
         return Response(serializer.data, status=status.HTTP_201_CREATED, headers=headers)
 
 
-<<<<<<< HEAD
+    @action(detail=True, methods=['post'], serializer_class=NeuroTaggerTagTextSerializer)
     def destroy(self, request, *args, **kwargs):
         instance = self.get_object()
         self.perform_destroy(instance)
@@ -95,9 +95,6 @@
         return Response('hi', status=status.HTTP_200_OK)
 
     @action(detail=True, methods=['get','post'], serializer_class=TextSerializer)
-=======
-    @action(detail=True, methods=['post'], serializer_class=NeuroTaggerTagTextSerializer)
->>>>>>> 02a75b6a
     def tag_text(self, request, pk=None, project_pk=None):
         """
         API endpoint for tagging raw text.
