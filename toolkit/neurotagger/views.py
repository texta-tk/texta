import json

import rest_framework.filters as drf_filters
from django_filters import rest_framework as filters
from rest_framework import permissions, status, viewsets
from rest_framework.decorators import action
from rest_framework.response import Response

from toolkit.core.project.models import Project
from toolkit.elastic.core import ElasticCore
from toolkit.elastic.searcher import ElasticSearcher
from toolkit.exceptions import NonExistantModelError, ProjectValidationFailed, SerializerNotValid
from toolkit.neurotagger.models import Neurotagger
from toolkit.neurotagger.neurotagger import NeurotaggerWorker
from toolkit.neurotagger.serializers import NeuroTaggerTagDocumentSerializer, NeuroTaggerTagTextSerializer, NeurotaggerSerializer
from toolkit.permissions.project_permissions import ProjectResourceAllowed
from toolkit.view_constants import BulkDelete, ExportModel, TagLogicViews


class NeuroTaggerFilter(filters.FilterSet):
    description = filters.CharFilter('description', lookup_expr='icontains')
    task_status = filters.CharFilter('task__status', lookup_expr='icontains')


    class Meta:
        model = Neurotagger
        fields = []


class NeurotaggerViewSet(viewsets.ModelViewSet, TagLogicViews, BulkDelete, ExportModel):
    """
    list:
    Returns list of Neurotagger objects.

    read:
    Return Neurotagger object by id.

    create:
    Creates Neurotagger object.

    update:
    Updates entire Neurotagger object.

    partial_update:
    Performs partial update on Neurotagger object.

    delete:
    Deletes Neurotagger object.
    """
    serializer_class = NeurotaggerSerializer
    permission_classes = (
        permissions.IsAuthenticated,
        ProjectResourceAllowed,
    )

    filter_backends = (drf_filters.OrderingFilter, filters.DjangoFilterBackend)
    filterset_class = NeuroTaggerFilter
    ordering_fields = ('id', 'author__username', 'description', 'fields', 'task__time_started', 'task__time_completed', 'training_loss', 'training_accuracy',
                       'validation_accuracy', 'validation_loss', 'task__status')


    def get_queryset(self):
        return Neurotagger.objects.filter(project=self.kwargs['project_pk'])


<<<<<<< HEAD
    def perform_create(self, serializer, **kwargs):
        neurotagger = serializer.save(
            author=self.request.user,
            project=Project.objects.get(id=self.kwargs['project_pk']),
            fields=json.dumps(serializer.validated_data['fields']),
            **kwargs
        )
        neurotagger.train()
=======
    def perform_create(self, serializer):
        project_obj = Project.objects.get(id=self.kwargs['project_pk'])
        fact_name = serializer.validated_data['fact_name']
        tags = self.get_tags(fact_name,
                             project_obj,
                             min_count=serializer.validated_data['min_fact_doc_count'],
                             max_count=serializer.validated_data['max_fact_doc_count'])
        # Create queries for each fact
        queries = json.dumps(self.create_queries(fact_name, tags))

        serializer.save(author=self.request.user,
                        project=Project.objects.get(id=self.kwargs['project_pk']),
                        fields=json.dumps(serializer.validated_data['fields']),
                        fact_values = json.dumps(tags),
                        queries=queries)
>>>>>>> 6bc72f09


    def perform_update(self, serializer):
        serializer.save(fields=json.dumps(serializer.validated_data['fields']))


    def destroy(self, request, *args, **kwargs):
        instance: Neurotagger = self.get_object()
        instance.delete()
        return Response({"success": f'Neurotagger instance "{instance.description}" deleted, models and plots were removed'}, status=status.HTTP_204_NO_CONTENT)


    @action(detail=True, methods=['post'], serializer_class=NeuroTaggerTagTextSerializer)
    def tag_text(self, request, pk=None, project_pk=None):
        """Returns tags for input text."""
        serializer = NeuroTaggerTagTextSerializer(data=request.data)

        # check if valid request
        if not serializer.is_valid():
            raise SerializerNotValid(detail=serializer.errors)

        # retrieve tagger object
        tagger_object = self.get_object()

        # check if tagger exists
        if not tagger_object.model.name:
            raise NonExistantModelError()

        # apply tagger
        tagger_response = self.apply_tagger(tagger_object, serializer.validated_data['text'], threshold=serializer.validated_data['threshold'], input_type='text')
        return Response(tagger_response, status=status.HTTP_200_OK)


    @action(detail=True, methods=['post'], serializer_class=NeuroTaggerTagDocumentSerializer)
    def tag_doc(self, request, pk=None, project_pk=None):
        """Returns tags for input document."""
        serializer = NeuroTaggerTagDocumentSerializer(data=request.data)

        # check if valid request
        if not serializer.is_valid():
            raise SerializerNotValid(detail=serializer.errors)

        # retrieve tagger object
        tagger_object = self.get_object()

        # check if tagger exists
        if not tagger_object.model.path:
            raise NonExistantModelError()

        # apply tagger
        tagger_response = self.apply_tagger(tagger_object, serializer.data['doc'], threshold=serializer.validated_data['threshold'], input_type='doc')
        return Response(tagger_response, status=status.HTTP_200_OK)


    def apply_tagger(self, tagger_object, tagger_input, threshold=0.0000001, input_type='text'):
        tagger = NeurotaggerWorker(tagger_object.id)
        tagger.load()

        if input_type == 'doc':
            tagger_result = tagger.tag_doc(tagger_input)
        else:
            tagger_result = tagger.tag_text(tagger_input)

        classes = json.loads(self.get_object().fact_values)
        probabilities = list(tagger_result[0])
        tag_data = [{'tag': label, 'probability': probability} for label, probability in zip(classes, probabilities) if probability > threshold]
        tag_data = sorted(tag_data, key=lambda k: k['probability'], reverse=True)

        result = {'tags': tag_data}

        return result


    @action(detail=True, methods=['get'])
    def tag_random_doc(self, request, pk=None, project_pk=None):
        """Returns list of tags for a random document in Elasticsearch."""

        tagger_object = self.get_object()  # get tagger object
        tagger_fields = json.loads(tagger_object.fields)  # retrieve tagger fields
        tagger_id = tagger_object.id

        # check if tagger exists
        if not tagger_object.model.name:
            raise NonExistantModelError()
        # retrieve tagger fields
        tagger_fields = json.loads(tagger_object.fields)

        if not ElasticCore().check_if_indices_exist(tagger_object.project.indices):
            return Response({'error': f'One or more index from {list(tagger_object.project.indices)} do not exist'}, status=status.HTTP_400_BAD_REQUEST)

        # retrieve random document
        random_doc = ElasticSearcher(indices=tagger_object.project.indices).random_documents(size=1)[0]
        # filter out correct fields from the document
        random_doc_filtered = {k: v for k, v in random_doc.items() if k in tagger_fields}
        # apply tagger
        tagger_response = self.apply_tagger(tagger_object, random_doc_filtered, input_type='doc')
        response = {"document": random_doc, "prediction": tagger_response}
        return Response(response, status=status.HTTP_200_OK)<|MERGE_RESOLUTION|>--- conflicted
+++ resolved
@@ -63,16 +63,6 @@
         return Neurotagger.objects.filter(project=self.kwargs['project_pk'])
 
 
-<<<<<<< HEAD
-    def perform_create(self, serializer, **kwargs):
-        neurotagger = serializer.save(
-            author=self.request.user,
-            project=Project.objects.get(id=self.kwargs['project_pk']),
-            fields=json.dumps(serializer.validated_data['fields']),
-            **kwargs
-        )
-        neurotagger.train()
-=======
     def perform_create(self, serializer):
         project_obj = Project.objects.get(id=self.kwargs['project_pk'])
         fact_name = serializer.validated_data['fact_name']
@@ -88,7 +78,6 @@
                         fields=json.dumps(serializer.validated_data['fields']),
                         fact_values = json.dumps(tags),
                         queries=queries)
->>>>>>> 6bc72f09
 
 
     def perform_update(self, serializer):
