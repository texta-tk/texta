import json
import re

from rest_framework import serializers
from django.db.models import Avg

from . import choices
from .models import Neurotagger
from toolkit.constants import get_field_choices
from toolkit.core.task.serializers import TaskSerializer
from toolkit.serializer_constants import ProjectResourceUrlSerializer, FieldParseSerializer



<<<<<<< HEAD
class NeurotaggerSerializer(FieldParseSerializer, serializers.HyperlinkedModelSerializer, ProjectResourceUrlSerializer):
=======
class NeurotaggerSerializer(serializers.HyperlinkedModelSerializer, ProjectResourceUrlSerializer):
    author_username = serializers.CharField(source='author.username', read_only=True)    
>>>>>>> 2bbf0687
    fields = serializers.ListField(child=serializers.CharField(), help_text=f'Fields used to build the model.', write_only=True)
    # fields_parsed = serializers.SerializerMethodField()
    fact_name = serializers.CharField(help_text=
        'Fact name used to train a multilabel model, with fact values as classes.',
        required=False,
        allow_blank=True
    )

    model_architecture = serializers.ChoiceField(choices=choices.model_arch_choices)
    seq_len = serializers.IntegerField(default=choices.DEFAULT_SEQ_LEN, help_text=f'Default: {choices.DEFAULT_SEQ_LEN}')
    vocab_size = serializers.IntegerField(default=choices.DEFAULT_VOCAB_SIZE, help_text=f'Default: {choices.DEFAULT_VOCAB_SIZE}')
    num_epochs = serializers.IntegerField(default=choices.DEFAULT_NUM_EPOCHS, help_text=f'Default: {choices.DEFAULT_NUM_EPOCHS}')
    validation_split = serializers.FloatField(default=choices.DEFAULT_VALIDATION_SPLIT, help_text=f'Default: {choices.DEFAULT_VALIDATION_SPLIT}')
    score_threshold = serializers.IntegerField(default=choices.DEFAULT_SCORE_THRESHOLD, help_text=f'Default: {choices.DEFAULT_SCORE_THRESHOLD}')

    negative_multiplier = serializers.FloatField(default=choices.DEFAULT_NEGATIVE_MULTIPLIER, help_text=f'Default: {choices.DEFAULT_NEGATIVE_MULTIPLIER}')
    maximum_sample_size = serializers.IntegerField(default=choices.DEFAULT_MAX_SAMPLE_SIZE,help_text=f'Default: {choices.DEFAULT_MAX_SAMPLE_SIZE}')
    max_fact_doc_count = serializers.IntegerField(default=None, allow_null=True, help_text=
    f'Maximum number of documents required per fact to train a multilabel model.')
    min_fact_doc_count = serializers.IntegerField(default=choices.DEFAULT_MIN_FACT_DOC_COUNT, help_text=
    f'Minimum number of documents required per fact to train a multilabel model. Default: {choices.DEFAULT_MIN_FACT_DOC_COUNT}')

    task = TaskSerializer(read_only=True)
    plot = serializers.SerializerMethodField()
    url = serializers.SerializerMethodField()


    class Meta:
        model = Neurotagger
<<<<<<< HEAD
        fields = ('url', 'id', 'description', 'project', 'author', 'validation_split', 'score_threshold',
                  'fields', 'model_architecture', 'seq_len', 'maximum_sample_size', 'negative_multiplier',
=======
        fields = ('url', 'author_username', 'id', 'description', 'project', 'author', 'validation_split', 'score_threshold',
                  'fields', 'fields_parsed', 'model_architecture', 'seq_len', 'maximum_sample_size', 'negative_multiplier',
>>>>>>> 2bbf0687
                  'location', 'num_epochs', 'vocab_size', 'plot', 'task', 'validation_accuracy', 'training_accuracy', 'fact_values',
                  'training_loss', 'validation_loss', 'result_json', 'fact_name', 'min_fact_doc_count', 'max_fact_doc_count')

        read_only_fields = ('author', 'project', 'location', 'accuracy', 'loss', 'plot',
                            'result_json', 'validation_accuracy', 'training_accuracy',
                            'training_loss', 'validation_loss', 'fact_values', 'classification_report'
                            )
        fields_to_parse = ('fields',)


    def __init__(self, *args, **kwargs):
        '''
        Add the ability to pass extra arguments such as "remove_fields".
        Useful for the Serializer eg in another Serializer, without making a new one.
        '''
        remove_fields = kwargs.pop('remove_fields', None)
        super(NeurotaggerSerializer, self).__init__(*args, **kwargs)

        if remove_fields:
            # for multiple fields in a list
            for field_name in remove_fields:
                self.fields.pop(field_name)


class NeuroTaggerTagDocumentSerializer(serializers.Serializer):
    doc = serializers.JSONField()
    threshold = serializers.FloatField(default=0.3, help_text=f'Filter out tags with a lower than threshold probaility. Default: {choices.DEFAULT_THRESHOLD_VALUE}')

class NeuroTaggerTagTextSerializer(serializers.Serializer):
    text = serializers.CharField()
    threshold = serializers.FloatField(default=0.3, help_text=f'Filter out tags with a lower than threshold probaility. Default: {choices.DEFAULT_THRESHOLD_VALUE}')<|MERGE_RESOLUTION|>--- conflicted
+++ resolved
@@ -12,12 +12,8 @@
 
 
 
-<<<<<<< HEAD
 class NeurotaggerSerializer(FieldParseSerializer, serializers.HyperlinkedModelSerializer, ProjectResourceUrlSerializer):
-=======
-class NeurotaggerSerializer(serializers.HyperlinkedModelSerializer, ProjectResourceUrlSerializer):
     author_username = serializers.CharField(source='author.username', read_only=True)    
->>>>>>> 2bbf0687
     fields = serializers.ListField(child=serializers.CharField(), help_text=f'Fields used to build the model.', write_only=True)
     # fields_parsed = serializers.SerializerMethodField()
     fact_name = serializers.CharField(help_text=
@@ -47,13 +43,8 @@
 
     class Meta:
         model = Neurotagger
-<<<<<<< HEAD
-        fields = ('url', 'id', 'description', 'project', 'author', 'validation_split', 'score_threshold',
-                  'fields', 'model_architecture', 'seq_len', 'maximum_sample_size', 'negative_multiplier',
-=======
         fields = ('url', 'author_username', 'id', 'description', 'project', 'author', 'validation_split', 'score_threshold',
                   'fields', 'fields_parsed', 'model_architecture', 'seq_len', 'maximum_sample_size', 'negative_multiplier',
->>>>>>> 2bbf0687
                   'location', 'num_epochs', 'vocab_size', 'plot', 'task', 'validation_accuracy', 'training_accuracy', 'fact_values',
                   'training_loss', 'validation_loss', 'result_json', 'fact_name', 'min_fact_doc_count', 'max_fact_doc_count')
 
