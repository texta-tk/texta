--- conflicted
+++ resolved
@@ -23,14 +23,8 @@
             return False
 
         embedding_object = Embedding.objects.get(pk=self.embedding_id)
-<<<<<<< HEAD
-        file_path = json.loads(embedding_object.location)['embedding']
-        # load model using KeyedVector module to reduce memory usage
+        file_path = embedding_object.embedding_model.path
         model = KeyedVectors.load(file_path)
-=======
-        file_path = embedding_object.embedding_model.path
-        model = word2vec.Word2Vec.load(file_path)
->>>>>>> 898f7451
         self.model = model
         self.name = embedding_object.description
         return True
