--- conflicted
+++ resolved
@@ -205,9 +205,6 @@
         created_embedding = Embedding.objects.get(id=imported_embedding_id)
         created_embedding_location = json.loads(created_embedding.location)['embedding']
         created_phraser_location = json.loads(created_embedding.location)['phraser']
-<<<<<<< HEAD
-
-=======
->>>>>>> fced4e2b
+
         self.addCleanup(remove_file, created_embedding_location)
         self.addCleanup(remove_file, created_phraser_location)