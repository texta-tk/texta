--- conflicted
+++ resolved
@@ -20,10 +20,7 @@
     fields = models.TextField(default=json.dumps([]))
 
     num_dimensions = models.IntegerField(default=100)
-<<<<<<< HEAD
     max_documents = models.IntegerField(default=0)
-=======
->>>>>>> 898f7451
     min_freq = models.IntegerField(default=10)
 
     vocab_size = models.IntegerField(default=0)
