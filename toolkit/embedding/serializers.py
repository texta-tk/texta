from rest_framework import serializers

<<<<<<< HEAD
from toolkit.embedding.models import Embedding, Task, EmbeddingCluster
from toolkit.embedding import choices
=======
>>>>>>> 898f7451
from toolkit.core.task.serializers import TaskSerializer
from toolkit.embedding.choices import (DEFAULT_BROWSER_EXAMPLES_PER_CLUSTER, DEFAULT_BROWSER_NUM_CLUSTERS, DEFAULT_MIN_FREQ, DEFAULT_NUM_CLUSTERS, DEFAULT_NUM_DIMENSIONS, DEFAULT_OUTPUT_SIZE)
from toolkit.embedding.models import Embedding, EmbeddingCluster
from toolkit.serializer_constants import FieldParseSerializer, ProjectResourceUrlSerializer


class EmbeddingSerializer(FieldParseSerializer, serializers.HyperlinkedModelSerializer, ProjectResourceUrlSerializer):
    author_username = serializers.CharField(source='author.username', read_only=True)
    task = TaskSerializer(read_only=True)
<<<<<<< HEAD
    fields = serializers.ListField(child=serializers.CharField(), help_text=f'Fields used to build the model.', write_only=True)
    num_dimensions = serializers.IntegerField(default=choices.DEFAULT_NUM_DIMENSIONS,
                                    help_text=f'Default: {choices.DEFAULT_NUM_DIMENSIONS}')
    min_freq = serializers.IntegerField(default=choices.DEFAULT_MIN_FREQ,
                                    help_text=f'Default: {choices.DEFAULT_MIN_FREQ}')
    max_documents = serializers.IntegerField(default=choices.DEFAULT_MAX_DOCUMENTS)
=======
    fields = serializers.ListField(child=serializers.CharField(), help_text=f'Fields used to build the model.')
    num_dimensions = serializers.IntegerField(default=DEFAULT_NUM_DIMENSIONS, help_text=f'Default: {DEFAULT_NUM_DIMENSIONS}')
    min_freq = serializers.IntegerField(default=DEFAULT_MIN_FREQ, help_text=f'Default: {DEFAULT_MIN_FREQ}')
>>>>>>> 898f7451
    query = serializers.JSONField(help_text='Query in JSON format', required=False)
    url = serializers.SerializerMethodField()


    class Meta:
        model = Embedding
        fields = ('id', 'url', 'author_username', 'description', 'fields', 'query', 'num_dimensions', 'max_documents', 'min_freq', 'vocab_size', 'task')
        read_only_fields = ('vocab_size',)
        fields_to_parse = ('fields',)


class EmbeddingPredictSimilarWordsSerializer(serializers.Serializer):
    positives = serializers.ListField(child=serializers.CharField(), help_text=f'Positive words for the model.')
    negatives = serializers.ListField(child=serializers.CharField(), help_text=f'Negative words for the model. Default: EMPTY', required=False, default=[])
<<<<<<< HEAD
    output_size = serializers.IntegerField(default=choices.DEFAULT_OUTPUT_SIZE,
                                    help_text=f'Default: {choices.DEFAULT_OUTPUT_SIZE}')
=======
    output_size = serializers.IntegerField(default=DEFAULT_OUTPUT_SIZE, help_text=f'Default: {DEFAULT_OUTPUT_SIZE}')
>>>>>>> 898f7451


class EmbeddingClusterSerializer(serializers.ModelSerializer, ProjectResourceUrlSerializer):
    author_username = serializers.CharField(source='author.username', read_only=True)
    task = TaskSerializer(read_only=True)
    num_clusters = serializers.IntegerField(default=choices.DEFAULT_NUM_CLUSTERS, help_text=f'Default: {choices.DEFAULT_NUM_CLUSTERS}')
    description = serializers.CharField(default='', help_text=f'Default: EMPTY')
    vocab_size = serializers.SerializerMethodField()
    url = serializers.SerializerMethodField()


    class Meta:
        model = EmbeddingCluster
        fields = ('id', 'author_username', 'url', 'description', 'embedding', 'vocab_size', 'num_clusters', 'task')

        read_only_fields = ('task',)


    def get_vocab_size(self, obj):
        return obj.embedding.vocab_size


class EmbeddingClusterBrowserSerializer(serializers.Serializer):
    number_of_clusters = serializers.IntegerField(default=choices.DEFAULT_BROWSER_NUM_CLUSTERS, help_text=f'Default: {choices.DEFAULT_BROWSER_NUM_CLUSTERS}')
    max_examples_per_cluster = serializers.IntegerField(default=choices.DEFAULT_BROWSER_EXAMPLES_PER_CLUSTER, help_text=f'Default: {choices.DEFAULT_BROWSER_EXAMPLES_PER_CLUSTER}')
    cluster_order = serializers.ChoiceField(((False, 'ascending'), (True, 'descending')))<|MERGE_RESOLUTION|>--- conflicted
+++ resolved
@@ -1,10 +1,7 @@
 from rest_framework import serializers
 
-<<<<<<< HEAD
 from toolkit.embedding.models import Embedding, Task, EmbeddingCluster
 from toolkit.embedding import choices
-=======
->>>>>>> 898f7451
 from toolkit.core.task.serializers import TaskSerializer
 from toolkit.embedding.choices import (DEFAULT_BROWSER_EXAMPLES_PER_CLUSTER, DEFAULT_BROWSER_NUM_CLUSTERS, DEFAULT_MIN_FREQ, DEFAULT_NUM_CLUSTERS, DEFAULT_NUM_DIMENSIONS, DEFAULT_OUTPUT_SIZE)
 from toolkit.embedding.models import Embedding, EmbeddingCluster
@@ -14,18 +11,12 @@
 class EmbeddingSerializer(FieldParseSerializer, serializers.HyperlinkedModelSerializer, ProjectResourceUrlSerializer):
     author_username = serializers.CharField(source='author.username', read_only=True)
     task = TaskSerializer(read_only=True)
-<<<<<<< HEAD
-    fields = serializers.ListField(child=serializers.CharField(), help_text=f'Fields used to build the model.', write_only=True)
+    fields = serializers.ListField(child=serializers.CharField(), help_text=f'Fields used to build the model.')
+    max_documents = serializers.IntegerField(default=choices.DEFAULT_MAX_DOCUMENTS)
     num_dimensions = serializers.IntegerField(default=choices.DEFAULT_NUM_DIMENSIONS,
                                     help_text=f'Default: {choices.DEFAULT_NUM_DIMENSIONS}')
     min_freq = serializers.IntegerField(default=choices.DEFAULT_MIN_FREQ,
                                     help_text=f'Default: {choices.DEFAULT_MIN_FREQ}')
-    max_documents = serializers.IntegerField(default=choices.DEFAULT_MAX_DOCUMENTS)
-=======
-    fields = serializers.ListField(child=serializers.CharField(), help_text=f'Fields used to build the model.')
-    num_dimensions = serializers.IntegerField(default=DEFAULT_NUM_DIMENSIONS, help_text=f'Default: {DEFAULT_NUM_DIMENSIONS}')
-    min_freq = serializers.IntegerField(default=DEFAULT_MIN_FREQ, help_text=f'Default: {DEFAULT_MIN_FREQ}')
->>>>>>> 898f7451
     query = serializers.JSONField(help_text='Query in JSON format', required=False)
     url = serializers.SerializerMethodField()
 
@@ -40,12 +31,8 @@
 class EmbeddingPredictSimilarWordsSerializer(serializers.Serializer):
     positives = serializers.ListField(child=serializers.CharField(), help_text=f'Positive words for the model.')
     negatives = serializers.ListField(child=serializers.CharField(), help_text=f'Negative words for the model. Default: EMPTY', required=False, default=[])
-<<<<<<< HEAD
     output_size = serializers.IntegerField(default=choices.DEFAULT_OUTPUT_SIZE,
                                     help_text=f'Default: {choices.DEFAULT_OUTPUT_SIZE}')
-=======
-    output_size = serializers.IntegerField(default=DEFAULT_OUTPUT_SIZE, help_text=f'Default: {DEFAULT_OUTPUT_SIZE}')
->>>>>>> 898f7451
 
 
 class EmbeddingClusterSerializer(serializers.ModelSerializer, ProjectResourceUrlSerializer):
