--- conflicted
+++ resolved
@@ -72,11 +72,8 @@
 
         # Get number of documents
         n_docs = searcher.count()
-<<<<<<< HEAD
-=======
         evaluator_object.task.total = n_docs
         evaluator_object.task.save()
->>>>>>> 2612187d
 
         evaluator_object.document_count = n_docs
         evaluator_object.scores_imprecise = False
@@ -253,11 +250,7 @@
         evaluator_object.accuracy = scores["accuracy"]
         evaluator_object.confusion_matrix = json.dumps(scores["confusion_matrix"])
 
-<<<<<<< HEAD
-        evaluator_object.individual_results = json.dumps(remove_not_found(bin_scores))
-=======
         evaluator_object.individual_results = json.dumps(remove_not_found(bin_scores), ensure_ascii=False)
->>>>>>> 2612187d
         evaluator_object.add_misclassified_examples = False
 
 
