import json
import os
import pathlib
import re
from tempfile import SpooledTemporaryFile
from zipfile import ZIP_DEFLATED, ZipFile

from django.core import serializers
from django.db.models import Count
from django.http import HttpResponse
from rest_framework import status
from rest_framework.decorators import action
from rest_framework.response import Response

from toolkit.core.project.models import Project
from toolkit.core.task.models import Task
from toolkit.elastic.aggregator import ElasticAggregator
from toolkit.elastic.feedback import Feedback
from toolkit.elastic.query import Query
from toolkit.embedding.models import Embedding
from toolkit.torchtagger.models import TorchTagger
from toolkit.serializer_constants import (FeedbackSerializer, ProjectResourceBulkDeleteSerializer, ProjectResourceImportModelSerializer)
from toolkit.settings import BASE_DIR
from toolkit.tagger.models import Tagger
from toolkit.tools.logger import Logger


class TagLogicViews:
    """Re-usable logic for when a view needs to deal with facts"""


    def get_tags(self, fact_name, active_project, min_count=1000, max_count=None):
        """Finds possible tags for training by aggregating active project's indices."""
        active_indices = list(active_project.indices)
        es_a = ElasticAggregator(indices=active_indices)
        # limit size to 10000 unique tags
        tag_values = es_a.facts(filter_by_fact_name=fact_name, min_count=min_count, max_count=max_count, size=10000)
        return tag_values


    def create_queries(self, fact_name, tags):
        """Creates queries for finding documents for each tag."""
        queries = []
        for tag in tags:
            query = Query()
            query.add_fact_filter(fact_name, tag)
            queries.append(query.query)
        return queries


class BulkDelete:
    @action(detail=False, methods=['post'], serializer_class=ProjectResourceBulkDeleteSerializer)
    def bulk_delete(self, request, project_pk=None):
        """Deletes bulk of objects, given { "ids": [int] }"""
        data = request.data
        if "ids" not in data:
            return Response({'error': 'Must include key "ids" with an array of integers (private keys)'}, status=status.HTTP_400_BAD_REQUEST)
        deleted = self.get_queryset().filter(id__in=data['ids'], project_id=project_pk).delete()
        # Show  the number of objects deleted and a dictionary with the number of deletions per object type
        info = {"num_deleted": deleted[0], "deleted_types": deleted[1]}
        return Response(info, status=status.HTTP_200_OK)


class ExportModel:
    @action(detail=True, methods=['get'])
    def export_model(self, request, pk=None, project_pk=None):
        """Exports and saves any model object as zip file."""

        model_object = self.get_object()  # retrieve model object

        # check if model completed
        if model_object.task.status != model_object.task.STATUS_COMPLETED:
            return Response({'error': 'model is not completed'}, status=status.HTTP_400_BAD_REQUEST)

        # declare file names for the model
        zip_name = f'model_{model_object.pk}.zip'
        json_name = f'model_{model_object.pk}.json'

        with SpooledTemporaryFile() as tmp:
            with ZipFile(tmp, 'w', ZIP_DEFLATED) as archive:
                # write model object to zip as json
                model_json = serializers.serialize('json', [model_object])
                archive.writestr(json_name, model_json)
                model_json_loaded = json.loads(model_json)[0]
                # write model files to zip
                model_type = model_json_loaded['model'].split('.')[-1]
                # if model is embedding
                if model_type == "embedding":
                    embedding_path = model_object.embedding_model.path
                    phraser_path = model_object.phraser_model.path
                    for model_path in (embedding_path, phraser_path):
                        # derive model type from model name
                        new_model_path = os.path.join('data', 'models', model_type, os.path.basename(model_path))
                        archive.write(model_path, arcname=new_model_path)
                # if model is torchtagger
                elif model_type == "torchtagger":
                    model_path = model_object.model.path
                    text_field_path = model_object.text_field.path
                    for path in (model_path, text_field_path):
                        # derive model type from model name
                        new_model_path = os.path.join('data', 'models', model_type, os.path.basename(path))
                        archive.write(path, arcname=new_model_path)
                # write plot files to zip. we need to check, because e.g. embeddings do not have plots (yet?)
                if hasattr(model_object, 'plot'):
                    plot_path = model_object.plot.path
                    new_plot_path = os.path.join('data', 'media', os.path.basename(plot_path))
                    archive.write(plot_path, arcname=new_plot_path)
            # reset file pointer
            tmp.seek(0)
            # write file data to response
            response = HttpResponse(tmp.read())
            # download file
            response['Content-Disposition'] = 'attachment; filename=' + os.path.basename(zip_name)
            return response


class ImportModel:
    @action(detail=True, methods=['post'], serializer_class=ProjectResourceImportModelSerializer)
    def import_model(self, request, pk=None):
        """Imports any saved model object (tagger, embedding, neurotagger, etc.) from zip file."""
        serializer = ProjectResourceImportModelSerializer(data=request.data)
        serializer.is_valid(raise_exception=True)

        # retrieve file
        uploaded_file = serializer.validated_data['file']
        try:
            with ZipFile(uploaded_file, 'r') as archive:
                zip_content = archive.namelist()
                if not self.validate_zip(zip_content):
                    Response({'error': 'zip file content does not meet current standard'}, status=status.HTTP_400_BAD_REQUEST)

                json_file = [f for f in zip_content if f.endswith('.json')]
                model_json = json.loads(archive.read(json_file[0]).decode())[0]
                # remove object pk to avoid id clash (django will create one)
                del model_json['pk']
                # remove task object and let django create new
                del model_json['fields']['task']
                # update object project & user to match current
                model_json['fields']['project'] = pk
                model_json['fields']['author'] = request.user.id
                # deserialize json into django object
                model_object = list(serializers.deserialize('json', json.dumps([model_json])))[0]
                model_object = model_object.object
                model_object.save()
                # save model files to disk
                self.save_files(archive, zip_content, model_object)
                # update task to completed and save again

                model_object = self._create_fitting_task(model_object)
                model_object.task.save()
                model_object.save()

                success_response = {'id': model_object.id, 'model': model_json['model']}
            return Response(success_response, status=status.HTTP_200_OK)

        except Exception as e:
            Logger().error('error importing model', exc_info=e)
            return Response({'error': f'error importing model: {e}'}, status=status.HTTP_400_BAD_REQUEST)


    def _create_fitting_task(self, model_object):
        if isinstance(model_object, Neurotagger):
            model_object.task = Task.objects.create(neurotagger=model_object, status='created')
            model_object.task.status = model_object.task.STATUS_COMPLETED
            return model_object

        elif isinstance(model_object, Embedding):
            if isinstance(model_object, Embedding):
                model_object.task = Task.objects.create(embedding=model_object, status='created')
                model_object.task.status = model_object.task.STATUS_COMPLETED
                return model_object

        elif isinstance(model_object, Tagger):
            if isinstance(model_object, Tagger):
                model_object.task = Task.objects.create(tagger=model_object, status='created')
                model_object.task.status = model_object.task.STATUS_COMPLETED
                return model_object


    @staticmethod
    def validate_zip(zip_content):
        # check if model json inside zip
        if not [f for f in zip_content if f.endswith('.json')]:
            return False
        # check if model files present
        if not [f for f in zip_content if f.startswith('data/models')]:
            return False
        return True


    def save_files(self, archive, zip_content, model_object):
        # identify relevant files
        plot_files = [f for f in zip_content if f.startswith('data/media') and f.endswith('.png')]
        model_files = [f for f in zip_content if f.startswith('data/models')]
        # write plot file (if any) to disk
        for plot_file in plot_files:
            with open(os.path.join(BASE_DIR, plot_file), 'wb') as fh:
                fh.write(archive.read(plot_file))
        # write model files to disk
<<<<<<< HEAD
        for model_file in model_files:
            new_model_file = self.rewrite_model_id(model_object.id, model_file)
            with open(os.path.join(BASE_DIR, new_model_file), 'wb') as fh:
                fh.write(archive.read(model_file))
        # update model path in model object
        # if model is torchtagger
        if isinstance(model_object, TorchTagger):
            model_object.model = self.rewrite_model_id(model_object.id, model_object.model.path)
            model_object.text_field = self.rewrite_model_id(model_object.id, model_object.text_field.path)
            model_object.save()
        # if model is embedding
=======

        # update model path in model object
        if isinstance(model_object, Neurotagger):
            for path in model_files:
                if path in model_object.model.path:
                    new_path = self._generate_fitting_name(model_object, path)
                    with open(os.path.join(BASE_DIR, new_path), 'wb') as fh:
                        fh.write(archive.read(path))
                    model_object.model = new_path

                elif path in model_object.tokenizer_model.path:
                    new_path = self._generate_fitting_name(model_object, path)
                    with open(os.path.join(BASE_DIR, new_path), 'wb') as fh:
                        fh.write(archive.read(path))
                    model_object.tokenizer_model = new_path

                elif path in model_object.tokenizer_vocab.path:
                    new_path = self._generate_fitting_name(model_object, path)
                    with open(os.path.join(BASE_DIR, new_path), 'wb') as fh:
                        fh.write(archive.read(path))
                    model_object.tokenizer_vocab = new_path


>>>>>>> a74d78e5
        elif isinstance(model_object, Embedding):
            for path in model_files:
                if path in model_object.embedding_model.path:
                    new_path = self._generate_fitting_name(model_object, path)
                    with open(os.path.join(BASE_DIR, new_path), 'wb') as fh:
                        fh.write(archive.read(path))
                    model_object.embedding_model = new_path

                elif path in model_object.phraser_model.path:
                    new_path = self._generate_fitting_name(model_object, path)
                    with open(os.path.join(BASE_DIR, new_path), 'wb') as fh:
                        fh.write(archive.read(path))
                    model_object.phraser_model = new_path

        elif isinstance(model_object, Tagger):
            for path in model_files:
                if path in model_object.model.path:
                    new_path = self._generate_fitting_name(model_object, path)
                    with open(os.path.join(BASE_DIR, new_path), 'wb') as fh:
                        fh.write(archive.read(path))
                    model_object.model = new_path


    def _generate_fitting_name(self, model_object, filename):
        """
        Generates a new file name to avoid duplicates.
        :param model_object: Instance of a Django model like Neurotagger or Embedding.
        :param filename: Path of the model from the root directory: ex data/models/neurotagger/neurotagger_1_hash
        :return: New file name for the model file.
        """
        path = pathlib.Path(filename)
        file = str(pathlib.Path(path.stem + path.suffix))

        if isinstance(model_object, Neurotagger):
            if "model" in file or "vocab" in file:
                new_path = pathlib.Path(path.parent, model_object.generate_name("neurotagger_tokenizer") + path.suffix)
                return str(new_path)
            else:
                new_path = pathlib.Path(path.parent, model_object.generate_name("neurotagger") + path.suffix)
                return str(new_path)

        elif isinstance(model_object, Embedding):
            if "embedding" in file:
                new_path = pathlib.Path(path.parent, model_object.generate_name("embedding") + path.suffix)
                return str(new_path)
            elif "phraser" in file:
                new_path = pathlib.Path(path.parent, model_object.generate_name("phraser") + path.suffix)
                return str(new_path)

        elif isinstance(model_object, Tagger):
            pass


    @staticmethod
    def rewrite_model_id(_id, model_path):
        """Rewrites id in model name"""
        model_basename = os.path.basename(model_path)
        model_basename = re.sub('_(\d)+_', f'_{_id}_', model_basename)
        model_dir = os.path.dirname(model_path)
        return os.path.join(model_dir, model_basename)


class FeedbackModelView:
    @action(detail=True, methods=['get', 'post', 'delete'], serializer_class=FeedbackSerializer)
    def feedback(self, request, project_pk=None, pk=None):
        """
        get:
        Retrieves feedback for the model.

        post:
        Adds feedback to the model.

        delete:
        Deletes feedback object for the model.
        """
        model_object = self.get_object()
        feedback = Feedback(project_pk, model_object=model_object)
        if request.method == 'POST':
            serializer = FeedbackSerializer(data=request.data)
            serializer.is_valid(raise_exception=True)
            added = feedback.add(serializer.validated_data['feedback_id'], serializer.validated_data['correct_prediction'])
            return Response(added, status=status.HTTP_200_OK)
        elif request.method == 'DELETE':
            feedback_deleted = feedback.delete()
            return Response(feedback_deleted, status=status.HTTP_200_OK)
        elif request.method == 'GET':
            feedback_list = feedback.list()
            return Response(feedback_list, status=status.HTTP_200_OK)


class FeedbackIndexView:
    @action(detail=True, methods=['get', 'delete'])
    def feedback(self, request, pk=None):
        """
        get:
        Retrieves content for feedback index for the project

        delete:
        Deletes feedback index for the project.
        """
        feedback = Feedback(pk)
        if request.method == 'DELETE':
            feedback_deleted = feedback.delete_index()
            return Response(feedback_deleted, status=status.HTTP_200_OK)
        elif request.method == 'GET':
            feedback_list = feedback.list()
            return Response(feedback_list, status=status.HTTP_200_OK)


class AdminPermissionsViewSetMixin(object):
    ''' When admin and/or project_owners need a different serialization '''


    def get_serializer_class(self):
        current_user = self.request.user
        if current_user.is_superuser:
            return ProjectAdminSerializer
        else:
            return super(AdminPermissionsViewSetMixin, self).get_serializer_class()<|MERGE_RESOLUTION|>--- conflicted
+++ resolved
@@ -117,7 +117,7 @@
 class ImportModel:
     @action(detail=True, methods=['post'], serializer_class=ProjectResourceImportModelSerializer)
     def import_model(self, request, pk=None):
-        """Imports any saved model object (tagger, embedding, neurotagger, etc.) from zip file."""
+        """Imports any saved model object (tagger, embedding, torchtagger, etc.) from zip file."""
         serializer = ProjectResourceImportModelSerializer(data=request.data)
         serializer.is_valid(raise_exception=True)
 
@@ -159,8 +159,8 @@
 
 
     def _create_fitting_task(self, model_object):
-        if isinstance(model_object, Neurotagger):
-            model_object.task = Task.objects.create(neurotagger=model_object, status='created')
+        if isinstance(model_object, TorchTagger):
+            model_object.task = Task.objects.create(torchtagger=model_object, status='created')
             model_object.task.status = model_object.task.STATUS_COMPLETED
             return model_object
 
@@ -197,22 +197,8 @@
             with open(os.path.join(BASE_DIR, plot_file), 'wb') as fh:
                 fh.write(archive.read(plot_file))
         # write model files to disk
-<<<<<<< HEAD
-        for model_file in model_files:
-            new_model_file = self.rewrite_model_id(model_object.id, model_file)
-            with open(os.path.join(BASE_DIR, new_model_file), 'wb') as fh:
-                fh.write(archive.read(model_file))
         # update model path in model object
-        # if model is torchtagger
         if isinstance(model_object, TorchTagger):
-            model_object.model = self.rewrite_model_id(model_object.id, model_object.model.path)
-            model_object.text_field = self.rewrite_model_id(model_object.id, model_object.text_field.path)
-            model_object.save()
-        # if model is embedding
-=======
-
-        # update model path in model object
-        if isinstance(model_object, Neurotagger):
             for path in model_files:
                 if path in model_object.model.path:
                     new_path = self._generate_fitting_name(model_object, path)
@@ -220,20 +206,12 @@
                         fh.write(archive.read(path))
                     model_object.model = new_path
 
-                elif path in model_object.tokenizer_model.path:
-                    new_path = self._generate_fitting_name(model_object, path)
-                    with open(os.path.join(BASE_DIR, new_path), 'wb') as fh:
-                        fh.write(archive.read(path))
-                    model_object.tokenizer_model = new_path
-
-                elif path in model_object.tokenizer_vocab.path:
-                    new_path = self._generate_fitting_name(model_object, path)
-                    with open(os.path.join(BASE_DIR, new_path), 'wb') as fh:
-                        fh.write(archive.read(path))
-                    model_object.tokenizer_vocab = new_path
-
-
->>>>>>> a74d78e5
+                elif path in model_object.text_field.path:
+                    new_path = self._generate_fitting_name(model_object, path)
+                    with open(os.path.join(BASE_DIR, new_path), 'wb') as fh:
+                        fh.write(archive.read(path))
+                    model_object.text_field = new_path
+
         elif isinstance(model_object, Embedding):
             for path in model_files:
                 if path in model_object.embedding_model.path:
@@ -260,19 +238,19 @@
     def _generate_fitting_name(self, model_object, filename):
         """
         Generates a new file name to avoid duplicates.
-        :param model_object: Instance of a Django model like Neurotagger or Embedding.
-        :param filename: Path of the model from the root directory: ex data/models/neurotagger/neurotagger_1_hash
+        :param model_object: Instance of a Django model like TorchTagger or Embedding.
+        :param filename: Path of the model from the root directory: ex data/models/torchtagger/torchtagger_1_hash
         :return: New file name for the model file.
         """
         path = pathlib.Path(filename)
         file = str(pathlib.Path(path.stem + path.suffix))
 
-        if isinstance(model_object, Neurotagger):
-            if "model" in file or "vocab" in file:
-                new_path = pathlib.Path(path.parent, model_object.generate_name("neurotagger_tokenizer") + path.suffix)
+        if isinstance(model_object, TorchTagger):
+            if "torchtagger" in file and "text_field" in file:
+                new_path = pathlib.Path(path.parent, model_object.generate_name("torchtagger") + path.suffix + "_text_field")
                 return str(new_path)
-            else:
-                new_path = pathlib.Path(path.parent, model_object.generate_name("neurotagger") + path.suffix)
+            elif "torchtagger" in file:
+                new_path = pathlib.Path(path.parent, model_object.generate_name("torchtagger") + path.suffix)
                 return str(new_path)
 
         elif isinstance(model_object, Embedding):
