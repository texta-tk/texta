--- conflicted
+++ resolved
@@ -13,42 +13,24 @@
 from rest_framework.exceptions import ValidationError
 from rest_framework.response import Response
 
-<<<<<<< HEAD
-from texta_tools.mlp_analyzer import get_mlp_analyzer
-
-=======
 from toolkit.settings import ERROR_LOGGER, INFO_LOGGER
 from toolkit.core.health.utils import get_redis_status
->>>>>>> 6079fe7e
 from toolkit.core.project.models import Project
 from toolkit.core.task.models import Task
 from toolkit.elastic.core import ElasticCore
 from toolkit.elastic.query import Query
 from toolkit.elastic.searcher import ElasticSearcher
-<<<<<<< HEAD
-from toolkit.helper_functions import apply_celery_task, add_finite_url_to_feedback, get_core_setting
-from toolkit.exceptions import MLPNotAvailable, NonExistantModelError, SerializerNotValid, RedisNotAvailable
-=======
 from toolkit.exceptions import NonExistantModelError, RedisNotAvailable, SerializerNotValid
 from toolkit.helper_functions import add_finite_url_to_feedback
 from toolkit.mlp.tasks import apply_mlp_on_list
->>>>>>> 6079fe7e
 from toolkit.permissions.project_permissions import ProjectResourceAllowed
 from toolkit.serializer_constants import ProjectResourceImportModelSerializer
 from toolkit.settings import CELERY_LONG_TERM_TASK_QUEUE, CELERY_MLP_TASK_QUEUE, CELERY_SHORT_TERM_TASK_QUEUE
 from toolkit.tagger.models import TaggerGroup
-<<<<<<< HEAD
-from toolkit.tagger.serializers import TaggerGroupSerializer, TaggerGroupTagDocumentSerializer, TaggerGroupTagTextSerializer
-from toolkit.tagger.tasks import apply_tagger, create_tagger_objects, train_tagger
-from toolkit.tagger.validators import validate_input_document
-from toolkit.view_constants import BulkDelete, TagLogicViews
-from toolkit.core.health.utils import get_redis_status
-=======
 from toolkit.tagger.serializers import TagRandomDocSerializer, TaggerGroupSerializer, TaggerGroupTagDocumentSerializer, TaggerGroupTagTextSerializer
 from toolkit.tagger.tasks import apply_tagger, create_tagger_objects, save_tagger_results, start_tagger_task, train_tagger_task
 from toolkit.tagger.validators import validate_input_document
 from toolkit.view_constants import BulkDelete, TagLogicViews
->>>>>>> 6079fe7e
 
 
 class TaggerGroupFilter(filters.FilterSet):
@@ -203,13 +185,6 @@
         tags = []
         hybrid_tagger_object = self.get_object()
         taggers = {t.description.lower(): {"tag": t.description, "id": t.id} for t in hybrid_tagger_object.taggers.all()}
-<<<<<<< HEAD
-        # retrieve MLP & process
-        mlp_url = get_core_setting("TEXTA_MLP_URL")
-        mlp_major_version = get_core_setting("TEXTA_MLP_MAJOR_VERSION")
-        mlp_analyzer = get_mlp_analyzer(mlp_host=mlp_url, mlp_major_version=mlp_major_version)
-        mlp_output = mlp_analyzer.process(text)
-=======
 
         if lemmatize or use_ner:
             logging.getLogger(INFO_LOGGER).info(f"[Get MLP] Applying lemmatization and NER...")
@@ -218,7 +193,6 @@
                 mlp_result = mlp[0]
                 logging.getLogger(INFO_LOGGER).info(f"[Get MLP] Finished applying MLP.")
 
->>>>>>> 6079fe7e
         # lemmatize
         if lemmatize and mlp_result:
             text = mlp_result["text"]["lemmas"]
