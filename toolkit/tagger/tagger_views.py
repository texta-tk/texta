import json

import rest_framework.filters as drf_filters
from django_filters import rest_framework as filters
from rest_framework import permissions, status, viewsets
from rest_framework.decorators import action
from rest_framework.response import Response

from toolkit.core.project.models import Project
from toolkit.elastic.core import ElasticCore
from toolkit.elastic.feedback import Feedback
from toolkit.elastic.searcher import ElasticSearcher
from toolkit.embedding.phraser import Phraser
from toolkit.exceptions import MLPNotAvailable, NonExistantModelError, ProjectValidationFailed, SerializerNotValid
from toolkit.helper_functions import apply_celery_task
from toolkit.permissions.project_permissions import ProjectResourceAllowed
from toolkit.serializer_constants import (
    GeneralTextSerializer,
)
from toolkit.tagger.models import Tagger
from toolkit.tagger.serializers import (TaggerListFeaturesSerializer, TaggerSerializer, TaggerTagDocumentSerializer, TaggerTagTextSerializer)
from toolkit.tagger.tasks import train_tagger
from toolkit.tagger.text_tagger import TextTagger
from toolkit.tagger.validators import validate_input_document
from toolkit.tools.mlp_analyzer import MLPAnalyzer
from toolkit.tools.text_processor import TextProcessor
from toolkit.view_constants import (
    BulkDelete,
    ExportModel,
    FeedbackModelView,
)


# initialize model cache for taggers & phrasers
global_mlp_for_taggers = MLPAnalyzer()


class TaggerFilter(filters.FilterSet):
    description = filters.CharFilter('description', lookup_expr='icontains')
    task_status = filters.CharFilter('task__status', lookup_expr='icontains')


    class Meta:
        model = Tagger
        fields = []


class TaggerViewSet(viewsets.ModelViewSet, BulkDelete, ExportModel, FeedbackModelView):
    """
    list:
    Returns list of Tagger objects.

    read:
    Return Tagger object by id.

    create:
    Creates Tagger object.

    update:
    Updates entire Tagger object.

    partial_update:
    Performs partial update on Tagger object.

    delete:
    Deletes Tagger object.
    """
    serializer_class = TaggerSerializer
    permission_classes = (
        ProjectResourceAllowed,
        permissions.IsAuthenticated,
    )

    filter_backends = (drf_filters.OrderingFilter, filters.DjangoFilterBackend)
    filterset_class = TaggerFilter
    ordering_fields = ('id', 'author__username', 'description', 'fields', 'task__time_started', 'task__time_completed', 'f1_score', 'precision', 'recall', 'task__status')


    def get_queryset(self):
        return Tagger.objects.filter(project=self.kwargs['project_pk'])


    def perform_create(self, serializer):
        serializer.save(author=self.request.user,
                        project=Project.objects.get(id=self.kwargs['project_pk']),
                        fields=json.dumps(serializer.validated_data['fields']))


    def perform_update(self, serializer):
        serializer.save(fields=json.dumps(serializer.validated_data['fields']))


    def destroy(self, request, *args, **kwargs):
        instance: Tagger = self.get_object()
        instance.delete()
        return Response({"success": "Tagger instance deleted, model and plot removed"}, status=status.HTTP_204_NO_CONTENT)


    @action(detail=True, methods=['get'], serializer_class=TaggerListFeaturesSerializer)
    def list_features(self, request, pk=None, project_pk=None):
        """Returns list of features for the tagger. By default, features are sorted by their relevance in descending order."""
        serializer = TaggerListFeaturesSerializer(data=request.data)
        serializer.is_valid(raise_exception=True)
        # retrieve tagger object
        tagger_object: Tagger = self.get_object()

        # check if tagger exists
        if not tagger_object.model.path:
            raise NonExistantModelError()

        # retrieve model
        tagger = TextTagger(tagger_object.id)
        tagger.load()

        try:
            # get feature names
            features = tagger.get_feature_names()
        except:
            return Response({'error': 'Error loading feature names. Are you using HashingVectorizer? It does not support feature names!'}, status=status.HTTP_400_BAD_REQUEST)

        feature_coefs = tagger.get_feature_coefs()
        supports = tagger.get_supports()
        selected_features = [feature for i, feature in enumerate(features) if supports[i]]
        selected_features = [{'feature': feature, 'coefficient': feature_coefs[i]} for i, feature in enumerate(selected_features) if feature_coefs[i] > 0]
        selected_features = sorted(selected_features, key=lambda k: k['coefficient'], reverse=True)

        features_to_show = selected_features[:serializer.validated_data['size']]
        feature_info = {
            'features': features_to_show,
            'total_features': len(selected_features),
            'showing_features': len(features_to_show)
        }
        return Response(feature_info, status=status.HTTP_200_OK)


    @action(detail=True, methods=['get', 'post'], serializer_class=GeneralTextSerializer)
    def stop_words(self, request, pk=None, project_pk=None):
        """Adds stop word to Tagger model. Input Text is a string of space separated words, eg 'word1 word2 word3'"""
        tagger_object = self.get_object()
        if self.request.method == 'GET':
            success = {'stop_words': tagger_object.stop_words}
            return Response(success, status=status.HTTP_200_OK)
        elif self.request.method == 'POST':
            serializer = GeneralTextSerializer(data=request.data)

            # check if valid request
            if not serializer.is_valid():
                raise SerializerNotValid(detail=serializer.errors)

            new_stop_words = serializer.validated_data['text']
            # save tagger object
            tagger_object.stop_words = new_stop_words
            tagger_object.save()

            return Response({"stop_words": new_stop_words}, status=status.HTTP_200_OK)


    @action(detail=True, methods=['post'])
    def retrain_tagger(self, request, pk=None, project_pk=None):
        """Starts retraining task for the Tagger model."""
        instance = self.get_object()
        apply_celery_task(train_tagger, instance.pk)
        return Response({'success': 'retraining task created'}, status=status.HTTP_200_OK)


    @action(detail=True, methods=['post'], serializer_class=TaggerTagTextSerializer)
    def tag_text(self, request, pk=None, project_pk=None):
        """Returns list of tags for input text."""
        serializer = TaggerTagTextSerializer(data=request.data)
        # check if valid request
        if not serializer.is_valid():
            raise SerializerNotValid(detail=serializer.errors)
        # retrieve tagger object
        tagger_object = self.get_object()
        # check if tagger exists
        if not tagger_object.model.path:
            raise NonExistantModelError()

        # by default, lemmatizer is disabled
        lemmatizer = None
        # create lemmatizer if needed
        if serializer.validated_data['lemmatize'] == True:
            lemmatizer = global_mlp_for_taggers
            # check if lemmatizer available
            if not lemmatizer.status:
                raise MLPNotAvailable(detail="Lemmatization failed. Check connection to MLP.")

        # apply tagger
        tagger_response = self.apply_tagger(
            tagger_object,
            serializer.validated_data['text'],
            input_type='text',
            lemmatizer=lemmatizer,
            feedback=serializer.validated_data['feedback_enabled']
        )
        return Response(tagger_response, status=status.HTTP_200_OK)


    @action(detail=True, methods=['post'], serializer_class=TaggerTagDocumentSerializer)
    def tag_doc(self, request, pk=None, project_pk=None):
        """Returns list of tags for input document."""
        serializer = TaggerTagDocumentSerializer(data=request.data)
        # check if valid request
        if not serializer.is_valid():
            raise SerializerNotValid(detail=serializer.errors)
        # retrieve tagger object
        tagger_object = self.get_object()
        # check if tagger exists

        if not tagger_object.model.path:
            raise NonExistantModelError()

        # declare input_document variable
        input_document = serializer.validated_data['doc']
        # load field data
        tagger_field_data = json.loads(tagger_object.fields)
        # validate input document
<<<<<<< HEAD
        input_document = validate_input_document(input_document, tagger_field_data)
        if isinstance(input_document, Exception):
            return input_document
=======
        input_document, error_response = validate_input_document(input_document, tagger_field_data)
        if error_response:
            return error_response

>>>>>>> 898f7451
        # by default, lemmatizer is disabled
        lemmatizer = False

        # lemmatize if needed
        if serializer.validated_data['lemmatize'] == True:
            lemmatizer = global_mlp_for_taggers

            # check if lemmatization available
            if not lemmatizer.status:
                raise MLPNotAvailable(detail="Lemmatization failed. Check connection to MLP.")

        # apply tagger
        tagger_response = self.apply_tagger(
            tagger_object,
            input_document,
            input_type='doc',
            lemmatizer=lemmatizer,
            feedback=serializer.validated_data['feedback_enabled'],
        )
        return Response(tagger_response, status=status.HTTP_200_OK)


    @action(detail=True, methods=['get'])
    def tag_random_doc(self, request, pk=None, project_pk=None):
        """Returns list of tags for random document in Elasticsearch."""
        # get tagger object
        tagger_object = self.get_object()
        # check if tagger exists


        if not tagger_object.model.path:
            raise NonExistantModelError()

        if not tagger_object.model.path:
            return Response({'error': 'model does not exist (yet?)'}, status=status.HTTP_400_BAD_REQUEST)

        # retrieve tagger fields
        tagger_fields = json.loads(tagger_object.fields)
        if not ElasticCore().check_if_indices_exist(tagger_object.project.indices):
            return Response({'error': f'One or more index from {list(tagger_object.project.indices)} do not exist'}, status=status.HTTP_400_BAD_REQUEST)

        # retrieve random document
        random_doc = ElasticSearcher(indices=tagger_object.project.indices).random_documents(size=1)[0]

        # filter out correct fields from the document
        random_doc_filtered = {k: v for k, v in random_doc.items() if k in tagger_fields}

        # apply tagger
        tagger_response = self.apply_tagger(tagger_object, random_doc_filtered, input_type='doc')
        response = {"document": random_doc, "prediction": tagger_response}
        return Response(response, status=status.HTTP_200_OK)


    def apply_tagger(self, tagger_object, tagger_input, input_type='text', phraser=None, lemmatizer=None, feedback=False):
        # create text processor object for tagger
        stop_words = tagger_object.stop_words.split(' ')
        # use phraser is embedding used
        if tagger_object.embedding:
            phraser = Phraser(tagger_object.id)
            phraser.load()

            text_processor = TextProcessor(phraser=phraser, remove_stop_words=True, custom_stop_words=stop_words, lemmatizer=lemmatizer)
        else:
            text_processor = TextProcessor(remove_stop_words=True, custom_stop_words=stop_words, lemmatizer=lemmatizer)
        # load model and
        tagger = TextTagger(tagger_object.id)
        tagger.load()

        tagger.add_text_processor(text_processor)
        # select function according to input type
        if input_type == 'doc':
            tagger_result = tagger.tag_doc(tagger_input)
        else:
            tagger_result = tagger.tag_text(tagger_input)
        # initial result
        prediction = {'result': bool(tagger_result[0]), 'probability': tagger_result[1]}
        # add optional feedback
        if feedback:
            project_pk = tagger_object.project.pk
            feedback_object = Feedback(project_pk, tagger_object.pk)
            feedback_id = feedback_object.store(tagger_input, prediction['result'])
            prediction['feedback'] = {'id': feedback_id}
        return prediction<|MERGE_RESOLUTION|>--- conflicted
+++ resolved
@@ -215,16 +215,9 @@
         # load field data
         tagger_field_data = json.loads(tagger_object.fields)
         # validate input document
-<<<<<<< HEAD
         input_document = validate_input_document(input_document, tagger_field_data)
         if isinstance(input_document, Exception):
             return input_document
-=======
-        input_document, error_response = validate_input_document(input_document, tagger_field_data)
-        if error_response:
-            return error_response
-
->>>>>>> 898f7451
         # by default, lemmatizer is disabled
         lemmatizer = False
 
