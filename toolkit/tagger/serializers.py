import json
import re
from rest_framework import serializers
from collections import OrderedDict
from django.db.models import Avg

from toolkit.tagger.models import Tagger, TaggerGroup

from toolkit.tagger.choices import (get_field_choices, get_classifier_choices, get_vectorizer_choices, get_feature_selector_choices,
                                    get_tokenizer_choices, DEFAULT_NEGATIVE_MULTIPLIER, DEFAULT_MAX_SAMPLE_SIZE, DEFAULT_MIN_SAMPLE_SIZE,
                                    DEFAULT_NUM_DOCUMENTS, DEFAULT_TAGGER_GROUP_FACT_NAME)

from toolkit.core.task.serializers import TaskSerializer
from toolkit.serializer_constants import ProjectResourceUrlSerializer, FieldParseSerializer


class TaggerTagTextSerializer(serializers.Serializer):
    text = serializers.CharField()
    lemmatize = serializers.BooleanField(default=False,
        help_text='Use MLP lemmatizer if available. Use only if training data was lemmatized. Default: False')
    feedback_enabled = serializers.BooleanField(default=False,
        help_text='Stores tagged response in Elasticsearch and returns additional url for giving feedback to Tagger. Default: False')


class TaggerTagDocumentSerializer(serializers.Serializer):
    doc = serializers.JSONField()
    lemmatize = serializers.BooleanField(default=False,
        help_text=f'Use MLP lemmatizer if available. Use only if training data was lemmatized. Default: False')
    feedback_enabled = serializers.BooleanField(default=False,
        help_text='Stores tagged response in Elasticsearch and returns additional url for giving feedback to Tagger. Default: False')

class TaggerListFeaturesSerializer(serializers.Serializer):
    size = serializers.IntegerField(default=100, help_text='Default: 100')


class TaggerGroupTagTextSerializer(serializers.Serializer):
    text = serializers.CharField(help_text=f'Raw text input.')
    lemmatize = serializers.BooleanField(default=True,
        help_text=f'Use MLP lemmatizer to lemmatize input text. Use only if training data was lemmatized. Default: True')
    use_ner = serializers.BooleanField(default=True,
        help_text=f'Use MLP Named Entity Recognition to detect tag candidates. Default: True')
    n_similar_docs = serializers.IntegerField(default=DEFAULT_NUM_DOCUMENTS,
        help_text=f'Number of documents used in unsupervised prefiltering. Default: {DEFAULT_NUM_DOCUMENTS}')
    feedback_enabled = serializers.BooleanField(default=False,
        help_text='Stores tagged response in Elasticsearch and returns additional url for giving feedback to Tagger. Default: False')

class TaggerGroupTagDocumentSerializer(serializers.Serializer):
    doc = serializers.JSONField(help_text=f'Document in JSON format.')
    lemmatize = serializers.BooleanField(default=True,
        help_text=f'Use MLP lemmatizer if available. Use only if training data was lemmatized. Default: True')
    use_ner = serializers.BooleanField(default=True,
        help_text=f'Use MLP Named Entity Recognition to detect tag candidates. Default: True')
    n_similar_docs = serializers.IntegerField(default=DEFAULT_NUM_DOCUMENTS,
        help_text=f'Number of documents used in unsupervised prefiltering. Default: {DEFAULT_NUM_DOCUMENTS}')
    feedback_enabled = serializers.BooleanField(default=False,
        help_text='Stores tagged response in Elasticsearch and returns additional url for giving feedback to Tagger. Default: False')

<<<<<<< HEAD
class TaggerSerializer(FieldParseSerializer, serializers.ModelSerializer, ProjectResourceUrlSerializer):
=======
class TaggerSerializer(serializers.ModelSerializer, ProjectResourceUrlSerializer):
    author_username = serializers.CharField(source='author.username', read_only=True)    
>>>>>>> 2bbf0687
    description = serializers.CharField(help_text=f'Description for the Tagger. Will be used as tag.')
    fields = serializers.ListField(child=serializers.CharField(), help_text=f'Fields used to build the model.')
    vectorizer = serializers.ChoiceField(choices=get_vectorizer_choices(),
        help_text=f'Vectorizer algorithm to create document vectors. NB! HashingVectorizer does not support feature name extraction!')
    classifier = serializers.ChoiceField(choices=get_classifier_choices(),
        help_text=f'Classification algorithm used in the model.')
    negative_multiplier = serializers.IntegerField(default=DEFAULT_NEGATIVE_MULTIPLIER,
        help_text=f'Multiplies the size of positive samples to determine negative example set size. Default: {DEFAULT_NEGATIVE_MULTIPLIER}')
    maximum_sample_size = serializers.IntegerField(default=DEFAULT_MAX_SAMPLE_SIZE,
        help_text=f'Maximum number of documents used to build a model. Default: {DEFAULT_MAX_SAMPLE_SIZE}')
    task = TaskSerializer(read_only=True)
    plot = serializers.SerializerMethodField()
<<<<<<< HEAD
    location = serializers.CharField(required=False) # either required False, or set default
=======
    location = serializers.SerializerMethodField()
    fields_parsed = serializers.SerializerMethodField()
>>>>>>> 2bbf0687
    query = serializers.JSONField(help_text='Query in JSON format', required=False)
    url = serializers.SerializerMethodField()

    class Meta:
        model = Tagger
<<<<<<< HEAD
        fields = ('id', 'url', 'description', 'query', 'fields', 'embedding', 'vectorizer', 'classifier', 'stop_words',
=======
        fields = ('id', 'author_username', 'url', 'description', 'query', 'fields', 'embedding', 'vectorizer', 'classifier', 'stop_words', 'fields_parsed',
>>>>>>> 2bbf0687
                  'maximum_sample_size', 'negative_multiplier', 'location', 'precision', 'recall', 'f1_score', 'num_features', 'plot', 'task')
        read_only_fields = ('precision', 'recall', 'f1_score', 'num_features', 'location,', 'stop_words')
        fields_to_parse = ('fields', 'stop_words', 'location')

    def __init__(self, *args, **kwargs):
        '''
        Add the ability to pass extra arguments such as "remove_fields".
        Useful for the Serializer eg in another Serializer, without making a new one.
        '''
        remove_fields = kwargs.pop('remove_fields', None)
        super(TaggerSerializer, self).__init__(*args, **kwargs)

        if remove_fields:
            # for multiple fields in a list
            for field_name in remove_fields:
                self.fields.pop(field_name)

<<<<<<< HEAD
=======

    def get_location(self, obj):
        if obj.location:
            return json.loads(obj.location)
        return None

    def get_fields_parsed(self, obj):
        if obj.fields:
            return json.loads(obj.fields)
        return None

>>>>>>> 2bbf0687

class TaggerGroupSerializer(serializers.ModelSerializer, ProjectResourceUrlSerializer):
    author_username = serializers.CharField(source='author.username', read_only=True)
    description = serializers.CharField(help_text=f'Description for the Tagger Group.')
    minimum_sample_size = serializers.IntegerField(default=DEFAULT_MIN_SAMPLE_SIZE, help_text=f'Minimum number of documents required to train a model. Default: {DEFAULT_MIN_SAMPLE_SIZE}')
    fact_name = serializers.CharField(default=DEFAULT_TAGGER_GROUP_FACT_NAME, help_text=f'Fact name used to filter tags (fact values). Default: {DEFAULT_TAGGER_GROUP_FACT_NAME}')
    tagger = TaggerSerializer(write_only=True, remove_fields=['description', 'query'])
    num_tags = serializers.IntegerField(read_only=True)
    tagger_status = serializers.SerializerMethodField()
    tagger_statistics = serializers.SerializerMethodField()
    tagger_params = serializers.SerializerMethodField()
    url = serializers.SerializerMethodField()

    class Meta:
        model = TaggerGroup
<<<<<<< HEAD
        fields = ('id', 'url', 'description', 'fact_name', 'num_tags', 'minimum_sample_size',
=======
        fields = ('id', 'author_username', 'url', 'description', 'fact_name', 'num_tags', 'minimum_sample_size', 
>>>>>>> 2bbf0687
                  'tagger_status', 'tagger_params', 'tagger', 'tagger_statistics')

    def get_tagger_status(self, obj):
        tagger_objects = obj.taggers
        tagger_status = {'total': obj.num_tags,
                        'completed': len(tagger_objects.filter(task__status='completed')),
                        'training': len(tagger_objects.filter(task__status='running')),
                        'created': len(tagger_objects.filter(task__status='created')),
                        'failed': len(tagger_objects.filter(task__status='failed'))}
        return tagger_status

    def get_tagger_statistics(self, obj):
        tagger_objects = obj.taggers
        if tagger_objects.exists():
            tagger_stats = {'avg_precision': tagger_objects.aggregate(Avg('precision'))['precision__avg'],
                            'avg_recall': tagger_objects.aggregate(Avg('recall'))['recall__avg'],
                            'avg_f1_score': tagger_objects.aggregate(Avg('f1_score'))['f1_score__avg']}
            return tagger_stats

    def get_tagger_params(self, obj):
        if obj.taggers.exists():
            first_tagger = obj.taggers.first()
            params =  {
                'fields': json.loads(first_tagger.fields),
                'vectorizer': first_tagger.vectorizer,
                'classifier': first_tagger.classifier
            }
            return params<|MERGE_RESOLUTION|>--- conflicted
+++ resolved
@@ -55,12 +55,8 @@
     feedback_enabled = serializers.BooleanField(default=False,
         help_text='Stores tagged response in Elasticsearch and returns additional url for giving feedback to Tagger. Default: False')
 
-<<<<<<< HEAD
 class TaggerSerializer(FieldParseSerializer, serializers.ModelSerializer, ProjectResourceUrlSerializer):
-=======
-class TaggerSerializer(serializers.ModelSerializer, ProjectResourceUrlSerializer):
     author_username = serializers.CharField(source='author.username', read_only=True)    
->>>>>>> 2bbf0687
     description = serializers.CharField(help_text=f'Description for the Tagger. Will be used as tag.')
     fields = serializers.ListField(child=serializers.CharField(), help_text=f'Fields used to build the model.')
     vectorizer = serializers.ChoiceField(choices=get_vectorizer_choices(),
@@ -73,22 +69,14 @@
         help_text=f'Maximum number of documents used to build a model. Default: {DEFAULT_MAX_SAMPLE_SIZE}')
     task = TaskSerializer(read_only=True)
     plot = serializers.SerializerMethodField()
-<<<<<<< HEAD
     location = serializers.CharField(required=False) # either required False, or set default
-=======
-    location = serializers.SerializerMethodField()
-    fields_parsed = serializers.SerializerMethodField()
->>>>>>> 2bbf0687
     query = serializers.JSONField(help_text='Query in JSON format', required=False)
     url = serializers.SerializerMethodField()
 
     class Meta:
         model = Tagger
-<<<<<<< HEAD
         fields = ('id', 'url', 'description', 'query', 'fields', 'embedding', 'vectorizer', 'classifier', 'stop_words',
-=======
         fields = ('id', 'author_username', 'url', 'description', 'query', 'fields', 'embedding', 'vectorizer', 'classifier', 'stop_words', 'fields_parsed',
->>>>>>> 2bbf0687
                   'maximum_sample_size', 'negative_multiplier', 'location', 'precision', 'recall', 'f1_score', 'num_features', 'plot', 'task')
         read_only_fields = ('precision', 'recall', 'f1_score', 'num_features', 'location,', 'stop_words')
         fields_to_parse = ('fields', 'stop_words', 'location')
@@ -106,20 +94,6 @@
             for field_name in remove_fields:
                 self.fields.pop(field_name)
 
-<<<<<<< HEAD
-=======
-
-    def get_location(self, obj):
-        if obj.location:
-            return json.loads(obj.location)
-        return None
-
-    def get_fields_parsed(self, obj):
-        if obj.fields:
-            return json.loads(obj.fields)
-        return None
-
->>>>>>> 2bbf0687
 
 class TaggerGroupSerializer(serializers.ModelSerializer, ProjectResourceUrlSerializer):
     author_username = serializers.CharField(source='author.username', read_only=True)
@@ -135,11 +109,7 @@
 
     class Meta:
         model = TaggerGroup
-<<<<<<< HEAD
-        fields = ('id', 'url', 'description', 'fact_name', 'num_tags', 'minimum_sample_size',
-=======
         fields = ('id', 'author_username', 'url', 'description', 'fact_name', 'num_tags', 'minimum_sample_size', 
->>>>>>> 2bbf0687
                   'tagger_status', 'tagger_params', 'tagger', 'tagger_statistics')
 
     def get_tagger_status(self, obj):
