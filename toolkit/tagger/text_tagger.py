from toolkit.tagger.pipeline import get_pipeline_builder
from sklearn.model_selection import train_test_split
from sklearn.metrics import f1_score
from sklearn.metrics import confusion_matrix, precision_score, recall_score, roc_curve, auc
from sklearn.model_selection import GridSearchCV
import pandas as pd
import numpy as np
import joblib
import json

from toolkit.settings import NUM_WORKERS
from toolkit.tagger.models import Tagger


class TextTagger:

    def __init__(self, tagger_id, workers=NUM_WORKERS, text_processor=None):
        self.model = None
        self.statistics = None
        self.tagger_id = int(tagger_id)
        self.workers = workers
        self.description = None
        self.text_processor = None


    def _create_data_map(self, data, field_list):
        data_map = {field: [] for field in field_list}

        for document in data:
            for field in field_list:
                if field in document:
                    data_map[field].append(document[field])
                else:
                    data_map[field].append('')
        return data_map


    def add_text_processor(self, text_processor):
        self.text_processor = text_processor


    def train(self, positive_samples, negative_samples, field_list=[], classifier='Logistic Regression', vectorizer='Hashing Vectorizer', feature_selector='SVM Feature Selector'):
        positive_samples_map = self._create_data_map(positive_samples, field_list)
        negative_samples_map = self._create_data_map(negative_samples, field_list)

        pipe_builder = get_pipeline_builder()
        pipe_builder.set_pipeline_options(vectorizer, classifier, feature_selector)
        c_pipe, c_params = pipe_builder.build(fields=field_list)

        # Build X feature map
        data_sample_x_map = {}
        for field in field_list:
            data_sample_x_map[field] = positive_samples_map[field] + negative_samples_map[field]
        
        # Build target (positive + negative samples) for binary classifier
        data_sample_y = [1] * len(positive_samples) + [0] * len(negative_samples)

        X_train = {}
        X_test = {}

        for field in field_list:
            X_train[field], X_test[field], y_train, y_test = train_test_split(data_sample_x_map[field], data_sample_y, test_size=0.20, random_state=42)

        df_train = pd.DataFrame(X_train)
        df_test = pd.DataFrame(X_test)

        # Use Train data to parameter selection in a Grid Search
        gs_clf = GridSearchCV(c_pipe, c_params, n_jobs=self.workers, cv=5, verbose=False)
        gs_clf = gs_clf.fit(df_train, y_train)
        model = gs_clf.best_estimator_
        self.model = model
        # Use best model and test data for final evaluation
        y_pred = model.predict(df_test)
        # Report
        f1 = f1_score(y_test, y_pred, average='micro')
        confusion = confusion_matrix(y_test, y_pred)
        precision = precision_score(y_test, y_pred)
        recall = recall_score(y_test, y_pred)

        y_scores = model.decision_function(df_test)
        fpr, tpr, _ = roc_curve(y_test, y_scores)
        roc_auc = auc(fpr, tpr)

        feature_coefs = self.get_feature_coefs()
        num_features = len(feature_coefs)

        statistics = {
            'f1_score':             f1,
            'confusion_matrix':     confusion,
            'precision':            precision,
            'recall':               recall,
            'true_positive_rate':   tpr,
            'false_positive_rate':  fpr,
            'area_under_curve':     roc_auc,
            'num_features':         num_features,
            'feature_coefs':        feature_coefs
        }       

        self.statistics = statistics
        return model
    

    def get_feature_coefs(self):
        """
        Return feature coefficients for a given model.
        """
        coef_matrix = self.model.named_steps['classifier'].coef_
        # transform matrix if needed
        if type(coef_matrix) == np.ndarray:
            feature_coefs = coef_matrix[0]
        else:
            feature_coefs = coef_matrix.todense().tolist()[0]
        return feature_coefs


    def get_feature_names(self):
        """
        Returns feature names for a given model.
        """
        return self.model.named_steps['union'].transformer_list[0][1].named_steps['vectorizer'].get_feature_names()


    def get_supports(self):
        """
        Returns supports for a given model.
        """
        return self.model.named_steps['feature_selector'].get_support()


    def save(self, file_path):
        joblib.dump(self.model, file_path)
        return True
    

    def load(self):
        tagger_object = Tagger.objects.get(pk=self.tagger_id)
        tagger_path = json.loads(tagger_object.location)['tagger']
        self.model = joblib.load(tagger_path)
        self.description = tagger_object.description
        return True


    def tag_text(self, text):
        """
        Predicts on raw text
        :param text: input text as string
        :return: binary decision (1 is positive)
        """
        union_features = [x[0] for x in self.model.named_steps['union'].transformer_list if x[0].startswith('pipe_')]
        field_features = [x[5:] for x in union_features]

        # process text if asked
<<<<<<< HEAD
        if self.text_processor:
            text = self.text_processor.process(text)[0]
=======
        if text_processor:
            text = text_processor.process(text)[0]
>>>>>>> fced4e2b

        # generate text map for dataframe
        text_map = {feature_name:[text] for feature_name in field_features}
        df_text = pd.DataFrame(text_map)

        return self.model.predict(df_text)[0], max(self.model.predict_proba(df_text)[0])



    def tag_doc(self, doc):
        """
        Predicts on json document
        :param text: input doc as json string
        :return: binary decision (1 is positive)
        """
        union_features = [x[0] for x in self.model.named_steps['union'].transformer_list if x[0].startswith('pipe_')]
        field_features = [x[5:] for x in union_features]
        
        # generate text map for dataframe
        text_map = {}
        for field in field_features:
            if field in doc:
                # process text if asked
                if self.text_processor:
                    doc_field = self.text_processor.process(doc[field])[0]
                else:
                    doc_field = doc[field]
                text_map[field] = [doc_field]
            else:
                text_map[field] = [""]

        df_text = pd.DataFrame(text_map)
        return self.model.predict(df_text)[0], max(self.model.predict_proba(df_text)[0])<|MERGE_RESOLUTION|>--- conflicted
+++ resolved
@@ -150,13 +150,8 @@
         field_features = [x[5:] for x in union_features]
 
         # process text if asked
-<<<<<<< HEAD
-        if self.text_processor:
-            text = self.text_processor.process(text)[0]
-=======
         if text_processor:
             text = text_processor.process(text)[0]
->>>>>>> fced4e2b
 
         # generate text map for dataframe
         text_map = {feature_name:[text] for feature_name in field_features}
